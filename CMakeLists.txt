cmake_minimum_required ( VERSION 3.11.0 )
cmake_policy ( SET CMP0135 NEW )

project ( Glinthawk VERSION 1.0.0 LANGUAGES CXX CUDA )

include ( etc/cflags.cmake )
include ( etc/openmp.cmake )
include ( etc/cuda.cmake )
<<<<<<< HEAD
=======

find_package ( OpenSSL REQUIRED )
link_libraries ( OpenSSL::SSL )
>>>>>>> afb925fe

find_package ( Glog REQUIRED )
link_libraries ( glog::glog )

include_directories ( src )
include_directories ( SYSTEM lib )

file ( GLOB SOURCE
  src/util/*.cc
  src/net/*.cc
  src/compute/*.cc
  src/message/*.cc
  src/worker/*.cc
)

file ( GLOB_RECURSE MODELS_SOURCE
  src/models/*.cc
  src/models/*.cu
)

list ( APPEND SOURCE ${MODELS_SOURCE} )

add_library ( glinthawk STATIC ${SOURCE} )
link_libraries ( glinthawk )

<<<<<<< HEAD
add_executable ( infer src/frontend/infer.cc )
add_executable ( infer-partial src/frontend/infer-partial.cc )

if ( CUDA_ENABLED )
  add_executable ( infer-gpu src/frontend/infer-gpu.cc )
  add_executable ( infer-parallel-prompts src/frontend/infer-parallel-prompts.cc )
  add_executable ( profile-gpu src/frontend/profile-gpu.cc )
  add_executable ( profile-offload src/frontend/profile-offload.cc )
=======
if ( CUDA_ENABLED )
  # add_executable ( profile-gpu src/frontend/profile-gpu.cc )
  add_executable ( infer-gpu-layered src/frontend/infer-gpu-layered.cc )
>>>>>>> afb925fe
endif ()<|MERGE_RESOLUTION|>--- conflicted
+++ resolved
@@ -6,12 +6,9 @@
 include ( etc/cflags.cmake )
 include ( etc/openmp.cmake )
 include ( etc/cuda.cmake )
-<<<<<<< HEAD
-=======
 
 find_package ( OpenSSL REQUIRED )
 link_libraries ( OpenSSL::SSL )
->>>>>>> afb925fe
 
 find_package ( Glog REQUIRED )
 link_libraries ( glog::glog )
@@ -37,18 +34,7 @@
 add_library ( glinthawk STATIC ${SOURCE} )
 link_libraries ( glinthawk )
 
-<<<<<<< HEAD
-add_executable ( infer src/frontend/infer.cc )
-add_executable ( infer-partial src/frontend/infer-partial.cc )
-
-if ( CUDA_ENABLED )
-  add_executable ( infer-gpu src/frontend/infer-gpu.cc )
-  add_executable ( infer-parallel-prompts src/frontend/infer-parallel-prompts.cc )
-  add_executable ( profile-gpu src/frontend/profile-gpu.cc )
-  add_executable ( profile-offload src/frontend/profile-offload.cc )
-=======
 if ( CUDA_ENABLED )
   # add_executable ( profile-gpu src/frontend/profile-gpu.cc )
   add_executable ( infer-gpu-layered src/frontend/infer-gpu-layered.cc )
->>>>>>> afb925fe
 endif ()