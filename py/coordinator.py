#!/usr/bin/env python3

import sys

import settings

if sys.version_info < (3, 10):
    sys.exit("Python 3.10 or newer is required to run this program.")

import enum
import click
import socket
import asyncio
import logging
import datetime
import itertools
from enum import Enum
from dataclasses import dataclass, field

from common.message import Message
from protobuf import glinthawk_pb2 as glinthawk_pb

from rich.logging import RichHandler

logging.basicConfig(
    level=logging.NOTSET, format="%(message)s", datefmt="[%X]", handlers=[RichHandler()]
)


class Stage(Enum):
    PREATT = 0
    ATT = 1
    POSTATT = 2


@dataclass
class ModelInfo:
    name: str
    n_layers: int
    layers_per_worker: int


@dataclass
class WorkerStats:
    # no stats for now

    def __add__(self, other):
        pass

    def combine_max(self, other):
        pass


@dataclass
class Worker:
    class State(enum.Enum):
        Connected = enum.auto()
        Disconnected = enum.auto()

    id: int = field(default_factory=itertools.count().__next__)
    state: State = State.Connected
    ip: bytes = None
    port: int = None
    reader: asyncio.StreamReader = None
    writer: asyncio.StreamWriter = None
    model_name: str = ""
    start_layer: int = 0
    start_stage: Stage = Stage.PREATT
    end_layer: int = 0
    end_stage: Stage = Stage.POSTATT
    max_concurrency_size_pre: int = 16
    max_concurrency_size_att: int = 16
    max_concurrency_size_posy: int = 16

    current_stats: WorkerStats = field(default_factory=WorkerStats)
    current_stats_time: datetime.datetime = None
    last_stats_time: datetime.datetime = None

    def work_rate(self):
        pass


class Coordinator:
    def __init__(self, **kwargs):
        self.workers = []
        self.layer_gpu_workers = {}
        self.layer_cpu_workers = {}
        self.incoming_messages = asyncio.Queue()
        self.outgoing_messages = asyncio.Queue()
        # self.model = ModelInfo(
        #     name="llama2-7b-chat",
        #     n_layers=kwargs.get("n_layers", 12),
        #     layers_per_worker=kwargs.get("layers_per_worker", 6),
        # )
        self.model = ModelInfo(
            name="stories-110m",
            n_layers=kwargs.get("n_layers", 12),
            layers_per_worker=kwargs.get("layers_per_worker", 6),
        )

<<<<<<< HEAD
        self.concurrency_size = kwargs.get("concurrency_size", 16)
        self.initial_dummy_count = kwargs.get("dummy_count", 0)

        self.generated_dummies = 0
        self.completed_dummies = 0
=======
        self.aggregate_stats = WorkerStats()
        self.max_rates = WorkerStats()

        self.concurrency_size_pre = kwargs.get("concurrency_size_pre", 16)
        self.concurrency_size_att = kwargs.get("concurrency_size_att", 16)
        self.concurrency_size_post = kwargs.get("concurrency_size_post", 16)
        self.dummy_prompt_count = kwargs.get("dummy_count", 0)
>>>>>>> 3c9db51f

        self.logger = logging.getLogger("coordinator")
        self.logger.setLevel(logging.INFO)

    def create_routing_message(self):
        message = glinthawk_pb.SetRoute()
        for newest_layer in range(self.model.n_layers):
            layer = max([i for i in self.layer_cpu_workers.keys() if i <= newest_layer])
            # Pre Attention
            sub_msg = glinthawk_pb.SetRoute.LayerToAddress()
            sub_msg.layer_num = newest_layer
            sub_msg.stage = glinthawk_pb.SetRoute.LayerToAddress.ProtoStage.PreAttention
            sub_msg.ip = socket.inet_ntoa(self.layer_gpu_workers[layer].ip)
            sub_msg.port = self.layer_gpu_workers[layer].port
            message.layer_to_address.append(sub_msg)
            # Attention
            sub_msg = glinthawk_pb.SetRoute.LayerToAddress()
            sub_msg.layer_num = newest_layer
            sub_msg.stage = glinthawk_pb.SetRoute.LayerToAddress.ProtoStage.Attention
            sub_msg.ip = socket.inet_ntoa(self.layer_cpu_workers[layer].ip)
            sub_msg.port = self.layer_cpu_workers[layer].port
            message.layer_to_address.append(sub_msg)
            # Post Attention
            sub_msg = glinthawk_pb.SetRoute.LayerToAddress()
            sub_msg.layer_num = newest_layer
            sub_msg.stage = glinthawk_pb.SetRoute.LayerToAddress.ProtoStage.PostAttention
            sub_msg.ip = socket.inet_ntoa(self.layer_gpu_workers[layer].ip)
            sub_msg.port = self.layer_gpu_workers[layer].port
            message.layer_to_address.append(sub_msg)

        return message

    async def handle_worker(self, reader, writer):
        addr = writer.get_extra_info("peername")
        self.logger.info(f"New connection from {addr!r}.")

        worker = Worker(reader=reader, writer=writer)
        self.workers += [worker]

        while True:
            try:
                message_header = await reader.readexactly(5)
                payload_length, opcode = Message.parse_header(message_header)
                message_payload = await reader.readexactly(payload_length)
                message = Message(opcode=opcode, payload=message_payload)
                await self.incoming_messages.put([worker, message])
            except:
                worker.state = Worker.State.Disconnected
                return

    @staticmethod
    async def send_message(worker, message):
        worker.writer.write(message.serialize())
        await worker.writer.drain()

    async def handle_outgoing_messages(self):
        while True:
            worker, message = await self.outgoing_messages.get()
            self.logger.info(f'Sending "{message!r}" to {worker.id}.')
            await self.send_message(worker, message)

    async def message_processor(self):
        while True:
            worker, message = await self.incoming_messages.get()
            # self.logger.info(f'Received "{message!r}" from {worker.id}.')

            if message.opcode in [Message.OpCode.HeyCPU, Message.OpCode.HeyGPU]:
                address = message.payload.decode()
                ip, port = address.split(":")
                worker.ip = socket.inet_aton(ip)
                worker.port = int(port)
                self.logger.info(f"Worker {worker.id} is at {ip}:{port}, and sent {message.opcode}.")

                # assigning layers to this worker
                if message.opcode == Message.OpCode.HeyCPU:
                    worker.start_layer = len(self.layer_cpu_workers) * self.model.layers_per_worker
                    worker.end_layer = (len(self.layer_cpu_workers) + 1) * self.model.layers_per_worker - 1
                    worker.max_concurrency_size_pre = 0
                    worker.max_concurrency_size_att = self.concurrency_size_att
                    worker.max_concurrency_size_post = 0
                else:
                    worker.start_layer = len(self.layer_gpu_workers) * self.model.layers_per_worker
                    worker.end_layer = (len(self.layer_gpu_workers) + 1) * self.model.layers_per_worker - 1
                    worker.max_concurrency_size_pre = self.concurrency_size_pre
                    worker.max_concurrency_size_att = self.concurrency_size_att
                    worker.max_concurrency_size_post = self.concurrency_size_post

                initialization_message = glinthawk_pb.InitializeWorker(
                    model_name=self.model.name,
                    start_layer=worker.start_layer,
                    end_layer=worker.end_layer,
                    concurrency_pre_att_size=worker.max_concurrency_size_pre,
                    concurrency_att_size=worker.max_concurrency_size_att,
                    concurrency_post_att_size=worker.max_concurrency_size_post,
                    # randomize=message.opcode == Message.OpCode.HeyCPU,
                    max_context_count=1024 if message.opcode == Message.OpCode.HeyCPU else 256,
                    randomize=False,
                    blobstore_uri=settings.GLINTHAWK_PROMPT_BLOBSTORE,
                )

                self.outgoing_messages.put_nowait(
                    [
                        worker,
                        Message(
                            Message.OpCode.InitializeWorker,
                            initialization_message.SerializeToString(),
                        ),
                    ]
                )

                if message.opcode == Message.OpCode.HeyCPU:
                    self.layer_cpu_workers[worker.start_layer] = worker
                else:
                    self.layer_gpu_workers[worker.start_layer] = worker

                if (len(self.layer_cpu_workers) == self.model.n_layers / self.model.layers_per_worker and len(
                        self.layer_gpu_workers) == len(self.layer_cpu_workers)):
                    # all layers have been assigned
                    # setting the route for the first worker
                    self.outgoing_messages.put_nowait(
                        [
                            self.layer_gpu_workers[0],
                            Message(
                                Message.OpCode.SetRoute,
                                self.create_routing_message().SerializeToString(),
                            ),
                        ]
                    )

                    self.logger.info(
                        f"Layer 0 is being served at {socket.inet_ntoa(self.layer_workers[0].ip)}:{self.layer_workers[0].port}; completions can be found there."
                    )

                    # telling the first worker to generate dummy prompts
                    if self.initial_dummy_count:
                        self.outgoing_messages.put_nowait(
                            [
                                self.layer_gpu_workers[0],
                                Message(
                                    Message.OpCode.PushDummyPrompts,
                                    str(self.initial_dummy_count).encode(),
                                ),
                            ]
                        )

<<<<<<< HEAD
                        self.generated_dummies += self.initial_dummy_count
                        asyncio.create_task(self.maybe_generate_dummies())
=======
                        # For writing prompts to storage
                        self.outgoing_messages.put_nowait(
                            [
                                self.layer_gpu_workers[0],
                                Message(
                                    Message.OpCode.ProcessPrompts,
                                    "".encode(),
                                ),
                            ]
                        )
>>>>>>> 3c9db51f

            elif message.opcode == Message.OpCode.InferenceState:
                self.logger.error("Received InferenceState message from a worker.")

            elif message.opcode == Message.OpCode.PromptCompleted:
                count = int(message.payload.decode())
                self.logger.info(f"Worker {worker.id} completed {count} prompts.")
                self.completed_dummies += count

            elif message.opcode == Message.OpCode.WorkerStats:
                pass

    async def maybe_generate_dummies(self):
        while True:
            if (
                self.generated_dummies - self.completed_dummies
                < self.initial_dummy_count // 2
            ):
                gen_count = (self.initial_dummy_count // 2) - (
                    self.generated_dummies - self.completed_dummies
                )
                if gen_count <= 0:
                    continue

                self.logger.warning(f"Generating {gen_count} dummy prompts.")
                self.outgoing_messages.put_nowait(
                    [
                        self.layer_workers[0],
                        Message(
                            Message.OpCode.PushDummyPrompts,
                            str(gen_count).encode(),
                        ),
                    ]
                )

                self.generated_dummies += gen_count

            await asyncio.sleep(30)

    async def main(self, listen_address, listen_port):
        server = await asyncio.start_server(
            self.handle_worker, listen_address, listen_port
        )

        async with server:
            asyncio.create_task(self.message_processor())
            asyncio.create_task(self.handle_outgoing_messages())
            await server.serve_forever()


@click.command()
@click.option(
    "--n-layers", "-N", help="Total layers of the model", required=True, type=click.INT
)
@click.option("--layers-per-worker", "-L", required=True, type=click.INT)
@click.option("--listen-address", required=True)
@click.option("--listen-port", required=True)
@click.option(
    "--dummy-count",
    help="Number of dummy prompts to generate",
    type=click.INT,
    default=0,
)
<<<<<<< HEAD
@click.option("--concurrency-size", "-C", type=click.INT, default=1)
=======
@click.option("--concurrency-size-pre", "-C1", type=click.INT, default=1)
@click.option("--concurrency-size-att", "-C2", type=click.INT, default=1)
@click.option("--concurrency-size-post", "-C3", type=click.INT, default=1)
@click.option("--ui/--no-ui", default=False)
>>>>>>> 3c9db51f
def main(listen_address, listen_port, **kwargs):
    coordinator = Coordinator(**kwargs)
    asyncio.run(coordinator.main(listen_address, listen_port))


if __name__ == "__main__":
    main()<|MERGE_RESOLUTION|>--- conflicted
+++ resolved
@@ -1,19 +1,24 @@
 #!/usr/bin/env python3
 
+import settings
+
 import sys
-
-import settings
 
 if sys.version_info < (3, 10):
     sys.exit("Python 3.10 or newer is required to run this program.")
 
+import io
 import enum
+import json
 import click
 import socket
+import signal
 import asyncio
 import logging
 import datetime
 import itertools
+import functools
+
 from enum import Enum
 from dataclasses import dataclass, field
 
@@ -22,9 +27,7 @@
 
 from rich.logging import RichHandler
 
-logging.basicConfig(
-    level=logging.NOTSET, format="%(message)s", datefmt="[%X]", handlers=[RichHandler()]
-)
+logging.basicConfig(level=logging.NOTSET, format="%(message)s", datefmt="[%X]", handlers=[RichHandler()])
 
 
 class Stage(Enum):
@@ -68,6 +71,7 @@
     start_stage: Stage = Stage.PREATT
     end_layer: int = 0
     end_stage: Stage = Stage.POSTATT
+
     max_concurrency_size_pre: int = 16
     max_concurrency_size_att: int = 16
     max_concurrency_size_posy: int = 16
@@ -98,27 +102,22 @@
             layers_per_worker=kwargs.get("layers_per_worker", 6),
         )
 
-<<<<<<< HEAD
-        self.concurrency_size = kwargs.get("concurrency_size", 16)
+        # Dummy prompt generation
         self.initial_dummy_count = kwargs.get("dummy_count", 0)
-
         self.generated_dummies = 0
         self.completed_dummies = 0
-=======
-        self.aggregate_stats = WorkerStats()
-        self.max_rates = WorkerStats()
-
+
+        # Concurrency sizes
         self.concurrency_size_pre = kwargs.get("concurrency_size_pre", 16)
         self.concurrency_size_att = kwargs.get("concurrency_size_att", 16)
         self.concurrency_size_post = kwargs.get("concurrency_size_post", 16)
-        self.dummy_prompt_count = kwargs.get("dummy_count", 0)
->>>>>>> 3c9db51f
 
         self.logger = logging.getLogger("coordinator")
         self.logger.setLevel(logging.INFO)
 
     def create_routing_message(self):
         message = glinthawk_pb.SetRoute()
+
         for newest_layer in range(self.model.n_layers):
             layer = max([i for i in self.layer_cpu_workers.keys() if i <= newest_layer])
             # Pre Attention
@@ -228,8 +227,9 @@
                 else:
                     self.layer_gpu_workers[worker.start_layer] = worker
 
-                if (len(self.layer_cpu_workers) == self.model.n_layers / self.model.layers_per_worker and len(
-                        self.layer_gpu_workers) == len(self.layer_cpu_workers)):
+                if (len(self.layer_cpu_workers) == self.model.n_layers / self.model.layers_per_worker) and (
+                    len(self.layer_gpu_workers) == len(self.layer_cpu_workers)
+                ):
                     # all layers have been assigned
                     # setting the route for the first worker
                     self.outgoing_messages.put_nowait(
@@ -243,7 +243,8 @@
                     )
 
                     self.logger.info(
-                        f"Layer 0 is being served at {socket.inet_ntoa(self.layer_workers[0].ip)}:{self.layer_workers[0].port}; completions can be found there."
+                        f"Layer 0 is at {socket.inet_ntoa(self.layer_workers[0].ip)}:{self.layer_workers[0].port};"
+                        "completions can be found there."
                     )
 
                     # telling the first worker to generate dummy prompts
@@ -258,21 +259,8 @@
                             ]
                         )
 
-<<<<<<< HEAD
                         self.generated_dummies += self.initial_dummy_count
                         asyncio.create_task(self.maybe_generate_dummies())
-=======
-                        # For writing prompts to storage
-                        self.outgoing_messages.put_nowait(
-                            [
-                                self.layer_gpu_workers[0],
-                                Message(
-                                    Message.OpCode.ProcessPrompts,
-                                    "".encode(),
-                                ),
-                            ]
-                        )
->>>>>>> 3c9db51f
 
             elif message.opcode == Message.OpCode.InferenceState:
                 self.logger.error("Received InferenceState message from a worker.")
@@ -287,13 +275,8 @@
 
     async def maybe_generate_dummies(self):
         while True:
-            if (
-                self.generated_dummies - self.completed_dummies
-                < self.initial_dummy_count // 2
-            ):
-                gen_count = (self.initial_dummy_count // 2) - (
-                    self.generated_dummies - self.completed_dummies
-                )
+            if self.generated_dummies - self.completed_dummies < self.initial_dummy_count // 2:
+                gen_count = (self.initial_dummy_count // 2) - (self.generated_dummies - self.completed_dummies)
                 if gen_count <= 0:
                     continue
 
@@ -313,9 +296,7 @@
             await asyncio.sleep(30)
 
     async def main(self, listen_address, listen_port):
-        server = await asyncio.start_server(
-            self.handle_worker, listen_address, listen_port
-        )
+        server = await asyncio.start_server(self.handle_worker, listen_address, listen_port)
 
         async with server:
             asyncio.create_task(self.message_processor())
@@ -324,9 +305,7 @@
 
 
 @click.command()
-@click.option(
-    "--n-layers", "-N", help="Total layers of the model", required=True, type=click.INT
-)
+@click.option("--n-layers", "-N", help="Total layers of the model", required=True, type=click.INT)
 @click.option("--layers-per-worker", "-L", required=True, type=click.INT)
 @click.option("--listen-address", required=True)
 @click.option("--listen-port", required=True)
@@ -336,14 +315,9 @@
     type=click.INT,
     default=0,
 )
-<<<<<<< HEAD
-@click.option("--concurrency-size", "-C", type=click.INT, default=1)
-=======
 @click.option("--concurrency-size-pre", "-C1", type=click.INT, default=1)
 @click.option("--concurrency-size-att", "-C2", type=click.INT, default=1)
 @click.option("--concurrency-size-post", "-C3", type=click.INT, default=1)
-@click.option("--ui/--no-ui", default=False)
->>>>>>> 3c9db51f
 def main(listen_address, listen_port, **kwargs):
     coordinator = Coordinator(**kwargs)
     asyncio.run(coordinator.main(listen_address, listen_port))
