import enum
import socket
import itertools
import asyncio

from typing import Tuple, Any
from dataclasses import dataclass, field

from .base import Stage, Platform, Kernel, Stage_Type, Platform_Type, Kernel_Type


@dataclass
class Worker:
    class State(enum.Enum):
        Connected = enum.auto()
        Disconnected = enum.auto()

    class Handshake(enum.Enum):
        Uninitiated = enum.auto()
        LayerAssigned = enum.auto()
        RouteAssigned = enum.auto()

    id: int = field(default_factory=itertools.count().__next__)
    state: State = State.Connected
    handshake_status: Handshake = Handshake.Uninitiated
    platform: Platform_Type = None
    kernel: Kernel_Type = None

    tier: int = -1
    rank: int = -1

    ip: bytes = None
    port: int = None

    reader: asyncio.StreamReader = None
    writer: asyncio.StreamWriter = None

<<<<<<< HEAD
    model_slice_start: Tuple[int, Stage_Type] = (0, Stage.PreAttention)
    model_slice_end: Tuple[int, Stage_Type] = (0, Stage.Classification)
=======
    model_slice_start: Tuple[int, Any] = (0, Stage.PreAttention)
    model_slice_end: Tuple[int, Any] = (0, Stage.Classification)
>>>>>>> 2bd7f960

    concurrency_size_pre: int = 16
    concurrency_size_att: int = 16
    concurrency_size_post: int = 16
    concurrency_size_cls: int = 16
    max_context_count: int = 0

    def is_first_parent(self) -> bool:
        return self.tier == 0 and self.rank == 0 and self.model_slice_start[0] == 0 and self.model_slice_start[1] == Stage.PreAttention

    def __repr__(self):
        return (f"Worker(id={self.id}, state={self.state}, platform={Platform.Name(self.platform)}, "
                f"kernel={Kernel.Name(self.kernel)}, "
                f"ip={socket.inet_ntoa(self.ip)}, port={self.port}, start_layer={self.model_slice_start[0]}, "
                f"start_stage={Stage.Name(self.model_slice_start[1])}, end_layer={self.model_slice_end[0]}, "
                f"end_stage={Stage.Name(self.model_slice_end[1])}, "
                f"tier={self.tier}, rank={self.rank}, "
                f"C1={self.concurrency_size_pre}, "
                f"C2={self.concurrency_size_att}, C3={self.concurrency_size_post}, C4={self.concurrency_size_cls})")<|MERGE_RESOLUTION|>--- conflicted
+++ resolved
@@ -35,13 +35,8 @@
     reader: asyncio.StreamReader = None
     writer: asyncio.StreamWriter = None
 
-<<<<<<< HEAD
     model_slice_start: Tuple[int, Stage_Type] = (0, Stage.PreAttention)
     model_slice_end: Tuple[int, Stage_Type] = (0, Stage.Classification)
-=======
-    model_slice_start: Tuple[int, Any] = (0, Stage.PreAttention)
-    model_slice_end: Tuple[int, Any] = (0, Stage.Classification)
->>>>>>> 2bd7f960
 
     concurrency_size_pre: int = 16
     concurrency_size_att: int = 16
