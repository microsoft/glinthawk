#pragma once

#include <atomic>
#include <chrono>
#include <filesystem>
#include <list>
#include <map>
#include <memory>
#include <optional>
#include <queue>
#include <random>

#include "compute/kernel.hh"
#include "compute/kernel_hybrid.hh"
#include "compute/kernel_hybrid_simple.hh"
#include "compute/kernel_piped.hh"
#include "compute/routerman.hh"
#include "message/handler.hh"
#include "message/message.hh"
#include "message/util.hh"
#include "models/llama2/base.hh"
#include "models/llama2/model.hh"
#include "models/types.hh"
#include "monitoring/telegraf.hh"
#include "net/address.hh"
#include "net/session.hh"
#include "net/socket.hh"
#include "prompt/prompt.hh"
#include "util/digest.hh"
#include "util/eventloop.hh"
#include "util/timerfd.hh"

#include "models/llama2/variants.hh"

#include "glinthawk.pb.h"

namespace glinthawk::core {

template<typename ModelConfig, typename ComputeKernel>
requires models::llama2::ModelConfig<ModelConfig>
         && compute::KernelConcept<ComputeKernel, models::BatchedInferenceState<ModelConfig>>
class BatchedWorker
{
private:
  class Peer
  {
  public:
    net::Address address;
    std::vector<models::BatchedInferenceState<ModelConfig>> outgoing_states {};
    core::MessageHandler<net::TCPSession> message_handler;

    Peer( const net::Address& addr, net::TCPSocket&& socket )
      : address( addr )
      , message_handler( std::move( socket ) )
    {
    }
  };

private:
  using BatchedState = glinthawk::models::BatchedInferenceState<ModelConfig>;
  using RouteMap = std::map<std::tuple<uint32_t, typename models::InferenceStage, uint8_t, uint8_t>, net::Address>;

  bool running_ { true };
  EventLoop event_loop_ {};

  net::Address listen_address_;
  net::Address coordinator_address_;
  net::TCPSocket listen_socket_;
  Peer coordinator_;
  std::map<net::Address, Peer> peers_ {};

  std::filesystem::path model_root_;
  std::unique_ptr<compute::TierRouter<ComputeKernel, ModelConfig>> tier_router_ { nullptr };
  ContextID next_context_id_ { NULL_CONTEXT + 1 };
  bool first_parent_ { false };

  std::unordered_map<RouteID, RouteMap> route_set_ {};
  glinthawk::prompt::PromptStore prompt_store_ {};

  std::queue<PromptID> prompt_queue_ {};

  TimerFD completion_commit_timer_ { std::chrono::seconds { 5 } };

  core::MessageHandler<net::TCPSession>::RuleCategories rule_categories_ {
    .session = event_loop_.add_category( "Worker session" ),
    .endpoint_read = event_loop_.add_category( "Worker endpoint read" ),
    .endpoint_write = event_loop_.add_category( "Worker endpoint write" ),
    .response = event_loop_.add_category( "Worker response" ),
  };

  monitoring::TelegrafLogger::RuleCategories telegraf_rule_categories_ {
    .session = event_loop_.add_category( "Telegraf session" ),
    .endpoint_read = event_loop_.add_category( "Telegraf endpoint read" ),
    .endpoint_write = event_loop_.add_category( "Telegraf endpoint write" ),
    .response = event_loop_.add_category( "Telegraf response" ),
  };

  uint32_t monolith_concurrency_size_ { 0 };

  Measurement& __stats__ { global_measurement() };
  std::unique_ptr<monitoring::TelegrafLogger> telegraf_logger_ { nullptr };
  TimerFD stats_timer_ { std::chrono::seconds { 5 } };
  uint64_t dummy_hash_current_id_ { 0 };

  void setup_peer( std::map<net::Address, Peer>::iterator peer_it );
  void setup_tier_router_and_compute_kernel( const std::filesystem::path& model_root,
                                             const uint32_t start_layer,
                                             const uint32_t end_layer,
                                             compute::SliceConcurrency concurrency_,
                                             std::vector<size_t> max_context_counts_,
                                             const int8_t tier,
                                             const uint8_t rank,
                                             const bool randomize );
  void setup_stats_handler();

  void listen_callback();
  void handle_tier_router_event();
  bool handle_coordinator_message( core::Message&& msg );
  bool handle_peer_message( core::Message&& msg );
  void handle_stats();
  void handle_completions( const bool reset_timer );

  net::Address find_next_worker( const RouteMap& route, const BatchedState& state )
  {
    CHECK( state.is_sharded() ) << "Monoliths should never be sent across nodes";
    auto it = route.find( { state.next_layer(), state.next_stage(), state.next_tier(), state.next_rank() } );
    CHECK( it != route.end() ) << "No worker found for layer " << state.next_layer() << ", stage " << state.next_stage()
                               << ", tier " << state.next_tier() << ", rank " << state.next_rank();
    return it->second;
  }

public:
  /// \brief Construct a new Worker object
  ///
  /// \param worker_address The address of the worker
  /// \param coordinator_address The address of the coordinator
  /// \param model_root The root directory of the model
  BatchedWorker( const net::Address& worker_address,
                 const net::Address& coordinator_address,
                 const std::filesystem::path& model_root );

  ~BatchedWorker();

  void run();
};

template<typename ModelConfig, typename ComputeKernel>
void BatchedWorker<ModelConfig, ComputeKernel>::setup_stats_handler()
{
  /* let's see if telegraph is listening */
  std::error_code err;
  const std::filesystem::path telegraf_socket { "/tmp/telegraf.sock" };
  if ( std::filesystem::is_socket( telegraf_socket, err ) ) {
    LOG( INFO ) << "Telegraf socket found at " << telegraf_socket.string();
    telegraf_logger_ = std::make_unique<monitoring::TelegrafLogger>( telegraf_socket );
    telegraf_logger_->install_rules( event_loop_, telegraf_rule_categories_, []( auto&& ) { return true; }, [] {} );
  } else {
    LOG( WARNING ) << "Telegraf socket not found at " << telegraf_socket.string() << "; stats are not being logged.";
  }

  event_loop_.add_rule(
    "Stats timer",
    Direction::In,
    stats_timer_,
    std::bind( &BatchedWorker<ModelConfig, ComputeKernel>::handle_stats, this ),
    [] { return true; },
    [] { LOG( ERROR ) << "Stats timer stopped."; } );
}

template<typename ModelConfig, typename ComputeKernel>
void BatchedWorker<ModelConfig, ComputeKernel>::setup_peer( std::map<net::Address, Peer>::iterator peer_it )
{
  const std::string addr = peer_it->first.to_string();
  peer_it->second.message_handler.install_rules(
    this->event_loop_,
    this->rule_categories_,
    std::bind( &BatchedWorker<ModelConfig, ComputeKernel>::handle_peer_message, this, std::placeholders::_1 ),
    [addr] { LOG( INFO ) << "Connection to peer " << addr << " closed."; } );

  event_loop_.add_rule(
    "Outgoing message",
    [this, peer_it] {
      for ( auto& state : peer_it->second.outgoing_states ) {
        auto state_ser = state.serialize();
        peer_it->second.message_handler.push_message(
          core::Message( core::Message::OpCode::BatchedInferenceState, std::move( state_ser ) ) );
      }

      peer_it->second.outgoing_states.clear();
    },
    [peer_it] { return not peer_it->second.outgoing_states.empty(); } );
}

template<typename ModelConfig, typename ComputeKernel>
void BatchedWorker<ModelConfig, ComputeKernel>::setup_tier_router_and_compute_kernel(
  const std::filesystem::path& model_root,
  const uint32_t start_layer,
  const uint32_t end_layer,
  compute::SliceConcurrency concurrency,
  std::vector<size_t> max_context_counts,
  const int8_t tier,
  const uint8_t rank,
  const bool randomize )
{
  CHECK_LE( start_layer, end_layer ) << "start_layer must be less than or equal to end_layer";

  monolith_concurrency_size_ = concurrency.full_batch();
  first_parent_ = start_layer == 0 and tier == 0 and rank == 0;
  compute::NodeConcurrency kernel_concurrency = concurrency.node_concurrency( tier );
  const size_t kernel_max_context_count = max_context_counts[tier];
  const size_t kernel_max_concurrency_size = kernel_concurrency.max();

  std::unique_ptr<ComputeKernel> kernel_;

  if constexpr ( ComputeKernel::Type == compute::KernelType::Batched ) {
    kernel_ = std::make_unique<ComputeKernel>(
      model_root, start_layer, end_layer, kernel_max_concurrency_size, kernel_max_context_count, randomize );
  } else if constexpr ( ComputeKernel::Type == compute::KernelType::SimplePiped ) {
    kernel_ = std::make_unique<ComputeKernel>( kernel_concurrency,
                                               model_root,
                                               start_layer,
                                               end_layer,
                                               kernel_max_concurrency_size,
                                               kernel_max_context_count,
                                               randomize );
  } else if constexpr ( ComputeKernel::Type == compute::KernelType::Hybrid ) {
    kernel_ = std::make_unique<ComputeKernel>(
      compute::NodeConcurrency { kernel_concurrency.get( models::InferenceStage::PreAttention ),
                                 0,
                                 kernel_concurrency.get( models::InferenceStage::PostAttention ),
                                 kernel_concurrency.get( models::InferenceStage::Classification ) },
      compute::NodeConcurrency { 0, kernel_concurrency.get( models::InferenceStage::Attention ), 0, 0 },
      model_root,
      start_layer,
      end_layer,
      kernel_max_concurrency_size,
      kernel_max_context_count,
      randomize );
  } else if constexpr ( ComputeKernel::Type == compute::KernelType::SimpleHybrid ) {
    // TODO(pouya): shouldn't the kernel_max_concurrency_size passed to the model also be halved?
    kernel_ = std::make_unique<ComputeKernel>( kernel_max_concurrency_size,
                                               model_root,
                                               start_layer,
                                               end_layer,
                                               kernel_max_concurrency_size,
                                               kernel_max_context_count,
                                               randomize );

  } else {
    LOG( FATAL ) << "Invalid ComputeKernel type.";
  }

  if ( tier == 0 and rank == 0 ) {
    tier_router_ = std::make_unique<compute::ParentTierRouter<ComputeKernel, ModelConfig>>(
      std::move( kernel_ ), concurrency, max_context_counts, start_layer, end_layer );
  } else {
    tier_router_ = std::make_unique<compute::ChildTierRouter<ComputeKernel, ModelConfig>>( std::move( kernel_ ) );
  }

  event_loop_.add_rule( "Tier Router",
                        Direction::In,
                        tier_router_->event_fd(),
                        std::bind( &BatchedWorker<ModelConfig, ComputeKernel>::handle_tier_router_event, this ),
                        [this] { return this->tier_router_ != nullptr; } );

  event_loop_.add_rule(
    "Commit completions",
    Direction::In,
    completion_commit_timer_,
    std::bind( &BatchedWorker<ModelConfig, ComputeKernel>::handle_completions, this, true ),
    [this] { return prompt_store_.completed_count() > 0; },
    [] { LOG( ERROR ) << "Completion commit timer stopped."; } );
}

template<typename ModelConfig, typename ComputeKernel>
void BatchedWorker<ModelConfig, ComputeKernel>::handle_completions( const bool reset_timer )
{
  // commit all completions
  if ( prompt_store_.completed_count() > 0 ) {
    if ( reset_timer ) {
      completion_commit_timer_.read_event();
    }

    const auto completed_count = prompt_store_.completed_count();
    const auto proto = prompt_store_.completed_to_protobuf();
    prompt_store_.cleanup_completed();
    coordinator_.message_handler.push_message( { Message::OpCode::PushCompletions, proto.SerializeAsString() } );
    LOG( INFO ) << "Pushed " << completed_count << " completions to coordinator.";
  }
}

template<typename ModelConfig, typename ComputeKernel>
BatchedWorker<ModelConfig, ComputeKernel>::BatchedWorker( const net::Address& worker_address,
                                                          const net::Address& coordinator_address,
                                                          const std::filesystem::path& model_root )
  : listen_address_( worker_address )
  , coordinator_address_( coordinator_address )
  , listen_socket_( [this]() -> net::TCPSocket {
    net::TCPSocket socket;
    socket.set_reuseaddr();
    socket.bind( this->listen_address_ );
    socket.set_blocking( false );
    socket.listen();
    LOG( INFO ) << "Listening on " << this->listen_address_.to_string();
    return socket;
  }() )
  , coordinator_( coordinator_address,
                  [this]() -> net::TCPSocket {
                    net::TCPSocket socket;
                    socket.set_blocking( false );
                    socket.connect( this->coordinator_address_ );
                    LOG( INFO ) << "Connecting to coordinator at " << this->coordinator_address_.to_string();
                    return socket;
                  }() )
  , model_root_( model_root )
{
  // handle fd failures gracefully
  event_loop_.set_fd_failure_callback( [] { LOG( ERROR ) << "FD failure callback called."; } );

  coordinator_.message_handler.install_rules(
    this->event_loop_,
    this->rule_categories_,
    std::bind( &BatchedWorker<ModelConfig, ComputeKernel>::handle_coordinator_message, this, std::placeholders::_1 ),
    [this] {
      running_ = false;
      LOG( WARNING ) << "The connection to coordinator closed.";
    },
    [] { LOG( FATAL ) << "Exception in coordinator message handler."; } );

  event_loop_.add_rule(
    "Worker listen",
    Direction::In,
    listen_socket_,
    std::bind( &BatchedWorker<ModelConfig, ComputeKernel>::listen_callback, this ),
    [] { return true; },
    [] { LOG( ERROR ) << "Worker stopped listening."; } );

  // Send "HEY" to coordinator
  protobuf::Hey hey_proto;
  hey_proto.set_ip( this->listen_address_.ip() );
  hey_proto.set_port( this->listen_address_.port() );
#if defined( TARGET_PLATFORM_AMD64 )
  hey_proto.set_platform( protobuf::Hey::AMD64 );
#elif defined( TARGET_PLATFORM_CUDA )
  hey_proto.set_platform( protobuf::Hey::CUDA );
#endif
  if constexpr ( ComputeKernel::Type == compute::KernelType::Batched ) {
    hey_proto.set_kernel( protobuf::Hey::Batched );
  } else if constexpr ( ComputeKernel::Type == compute::KernelType::Hybrid ) {
    hey_proto.set_kernel( protobuf::Hey::Hybrid );
  } else if constexpr ( ComputeKernel::Type == compute::KernelType::SimpleHybrid ) {
    hey_proto.set_kernel( protobuf::Hey::SimpleHybrid );
  } else if constexpr ( ComputeKernel::Type == compute::KernelType::SimplePiped ) {
    hey_proto.set_kernel( protobuf::Hey::SimplePiped );
  } else {
    throw std::logic_error( "No such kernel type" );
  }
  coordinator_.message_handler.push_message( { Message::OpCode::Hey, hey_proto.SerializeAsString() } );

  setup_stats_handler();
}

template<typename ModelConfig, typename ComputeKernel>
void BatchedWorker<ModelConfig, ComputeKernel>::listen_callback()
{
  net::TCPSocket socket = listen_socket_.accept();
  auto addr = socket.peer_address();
  LOG( INFO ) << "Accepted connection from " << addr.to_string();

  auto [peer_it, peer_new] = peers_.emplace(
    std::piecewise_construct, std::forward_as_tuple( addr ), std::forward_as_tuple( addr, std::move( socket ) ) );

  CHECK( peer_new ) << "A peer with this address already exists.";
  setup_peer( peer_it );
}

template<typename ModelConfig, typename ComputeKernel>
bool BatchedWorker<ModelConfig, ComputeKernel>::handle_coordinator_message( core::Message&& msg )
{
  LOG( INFO ) << "(Coordinator) Incoming message: " << msg.info();

  switch ( msg.opcode() ) {
    case Message::OpCode::InitializeWorker: {
      protobuf::InitializeWorker proto;
      proto.ParseFromString( msg.payload() );
      LOG( INFO ) << "Initializing worker with params=" << proto.ShortDebugString();

      // TODO(sadjad): eventually allow for loading different models
      // const auto& model_name = proto.model_name();

      __stats__.tag( "start_layer", std::to_string( proto.start_layer() ) );
      __stats__.tag( "end_layer", std::to_string( proto.end_layer() ) );
#if defined( TARGET_PLATFORM_AMD64 )
      __stats__.tag( "platform", "amd64" );
#elif defined( TARGET_PLATFORM_CUDA )
      __stats__.tag( "platform", "cuda" );
#endif

      std::vector<uint8_t> n_tiers;
      std::vector<std::array<size_t, util::to_underlying( models::InferenceStage::__COUNT__ )>> stage_concurrencies;
      std::vector<size_t> max_contexts;

      for ( int i = 0; i < proto.tier_concurrency_s_size(); i++ ) {
        const auto& tier_concurrency = proto.tier_concurrency_s( i );
        n_tiers.push_back( static_cast<uint8_t>( tier_concurrency.ranks() ) );
        stage_concurrencies.push_back( { tier_concurrency.concurrency_pre_att_size(),
                                         tier_concurrency.concurrency_att_size(),
                                         tier_concurrency.concurrency_post_att_size(),
                                         tier_concurrency.concurrency_cls_size() } );
        max_contexts.push_back( tier_concurrency.max_context_count() );
      }

      setup_tier_router_and_compute_kernel( model_root_,
                                            proto.start_layer(),
                                            proto.end_layer(),
                                            { n_tiers, stage_concurrencies },
                                            max_contexts,
                                            static_cast<int8_t>( proto.tier() ),
                                            static_cast<uint8_t>( proto.rank() ),
                                            proto.randomize() );

      this->coordinator_.message_handler.push_message( { Message::OpCode::AckInitialize, "" } );
      LOG( INFO ) << "Worker initialized.";
      break;
    }

    case Message::OpCode::Bye: {
      LOG( INFO ) << "Received Bye message; shutting down.";

      // things to do when shutting down:
      // (1) stop the tier router right away
      LOG( INFO ) << "Stopping tier router...";
      this->tier_router_ = nullptr;

      // (2) commit all finished completions
      handle_completions( false );

      // (3) send a Bye back to the coordinator
      this->coordinator_.message_handler.push_message( { Message::OpCode::Bye, "" } );

      // (4) wait for the coordinator to close the connection, otherwise exit in 10 seconds
      event_loop_.add_rule(
        "Shutdown timer",
        Direction::In,
        TimerFD( std::chrono::seconds { 10 } ),
        [this] {
          LOG( WARNING ) << "Shutdown timer expired; exiting.";
          running_ = false;
        },
        [] { return true; },
        [] { LOG( ERROR ) << "Shutdown timer stopped."; } );
      LOG( INFO ) << "Stopping tier router...";

      return false;
    }

    case Message::OpCode::BatchedInferenceState: {
      // got an inference state from the coordinator
      auto state = models::BatchedInferenceState<ModelConfig>( msg.payload() );
      LOG( ERROR ) << "Got inference state from coordinator; this behavior is not supported.";
      break;
    }

    case Message::OpCode::SetRoute: {
      protobuf::SetRoute proto;
      proto.ParseFromString( msg.payload() );

      std::ostringstream route_str;

      RouteMap new_route {};

      for ( int i = 0; i < proto.layer_to_address_size(); i++ ) {
        const auto& route = proto.layer_to_address( i );
        models::InferenceStage next_stage;

        switch ( route.stage() ) {
          case protobuf::SetRoute::LayerToAddress::PreAttention:
            next_stage = models::InferenceStage::PreAttention;
            break;
          case protobuf::SetRoute::LayerToAddress::Attention: next_stage = models::InferenceStage::Attention; break;
          case protobuf::SetRoute::LayerToAddress::PostAttention:
            next_stage = models::InferenceStage::PostAttention;
            break;
          case protobuf::SetRoute::LayerToAddress::Classification:
            next_stage = models::InferenceStage::Classification;
            break;
          default: throw std::runtime_error( "invalid stage" );
        }

        route_str << "<L" << route.layer_num() << ", T" << static_cast<size_t>( route.tier() ) << ", R"
                  << static_cast<size_t>( route.rank() ) << ">[" << next_stage << "]" << " -> " << route.ip() << ":"
                  << route.port() << "; ";

        new_route.emplace(
          std::make_tuple(
            route.layer_num(), next_stage, static_cast<int8_t>( route.tier() ), static_cast<uint8_t>( route.rank() ) ),
          net::Address { route.ip(), static_cast<uint16_t>( route.port() ) } );
      }

      route_set_.emplace( proto.route_id(), new_route );

      protobuf::AckRoute ack_proto;
      ack_proto.set_route_id( proto.route_id() );
      coordinator_.message_handler.push_message( { Message::OpCode::AckRoute, ack_proto.SerializeAsString() } );

      LOG( INFO ) << "Route set: " << route_str.str();
      break;
    }

    case Message::OpCode::PushDummyPrompts: {
      // create some random inference states and feed them into the system
      protobuf::PushDummyPrompts proto;
      proto.ParseFromString( msg.payload() );

      const uint32_t prompt_count = proto.count();

      if ( prompt_count == 0 or prompt_count > ( 1 << 16 ) ) {
        LOG( ERROR ) << "Invalid number of dummy prompts requested: " << prompt_count;
        break;
      }

      if ( route_set_.find( RouteID {} ) == route_set_.end() ) {
        LOG( FATAL ) << "No dummy route set; cannot push dummy prompts.";
        break;
      }

      // hash id is sha256( current_time || dummy_hash_current_id_ )
      auto generate_next_hash_id = [this]() -> HashID {
        char hash_id_buf[2 * sizeof( uint64_t )];
        const uint64_t current_time
          = std::chrono::duration_cast<std::chrono::nanoseconds>( std::chrono::system_clock::now().time_since_epoch() )
              .count();

        memcpy( hash_id_buf, &current_time, sizeof( uint64_t ) );
        memcpy( hash_id_buf + sizeof( uint64_t ), &( this->dummy_hash_current_id_ ), sizeof( uint64_t ) );

        HashID hash_id;
        util::digest::sha256( { hash_id_buf, sizeof( hash_id_buf ) }, hash_id );

        this->dummy_hash_current_id_++;
        return hash_id;
      };

      // generating random temperatures
      std::random_device rd {};
      std::mt19937 temp_gen { rd() };
      std::uniform_int_distribution<uint8_t> temp_dist { 0, 255 };

      for ( size_t i = 0; i < prompt_count; i++ ) {
        prompt::Prompt new_prompt { generate_next_hash_id(), temp_dist( temp_gen ), 1, { 1 /* TOKEN_BOS */ } };
        prompt_queue_.push( new_prompt.id() );
        prompt_store_.add( new_prompt.id(), std::move( new_prompt ) );
      }

      // TODO(pouya): fix the copy paste
      // TODO: this will break if length of contexts is not a multiple of monolith concurrency size
      size_t added_prompt_count = 0;
      while ( prompt_queue_.size() >= monolith_concurrency_size_ and tier_router_ != nullptr
              and tier_router_->is_context_available() ) {
        BatchedState state { monolith_concurrency_size_, DataType::Float16, RouteID {}, ModelID {} };

<<<<<<< HEAD
        for ( size_t i = 0; i < monolith_concurrency_size_; i++ ) {
          PromptID prompt_id = prompt_queue_.front();
          prompt_queue_.pop();
          auto& prompt = prompt_store_.get( prompt_id );
          state.set_prompt( i,
                            prompt_id,
                            next_context_id_,
                            prompt.prompt().at( 0 ),
                            0,
                            prompt.temperature(),
                            prompt.prompt().count(),
                            -1,
                            0 );
          // TODO: either use uint32_t directly instead of ContextID, or require some add-ability concept.
          next_context_id_++;
          added_prompt_count++;
=======
          state.set_prompt( j, generate_next_prompt_id(), ModelConfig::token_bos, 0, temp_dist( temp_gen ), 1 );
>>>>>>> 2bd7f960
        }

        this->tier_router_->push( std::move( state ) );
        added_prompt_count += monolith_concurrency_size_;
      }

      if ( added_prompt_count > 0 ) {
        LOG( INFO ) << "Added " << added_prompt_count << " prompts to the tier router.";
      }

      break;
    }

    case Message::OpCode::PushPrompts: {
      protobuf::PushPrompts proto;
      proto.ParseFromString( msg.payload() );

      for ( auto& prompt : proto.prompts() ) {
        auto prompt_obj = prompt::Prompt::from_protobuf( prompt );
        prompt_queue_.push( prompt_obj.id() );
        prompt_store_.add( prompt_obj.id(), std::move( prompt_obj ) );
      }

      size_t added_prompt_count = 0;
      while ( prompt_queue_.size() >= monolith_concurrency_size_ and tier_router_ != nullptr
              and tier_router_->is_context_available() ) {
        BatchedState state { monolith_concurrency_size_, DataType::Float16, RouteID {}, ModelID {} };

        for ( size_t i = 0; i < monolith_concurrency_size_; i++ ) {
          PromptID prompt_id = prompt_queue_.front();
          prompt_queue_.pop();
          auto& prompt = prompt_store_.get( prompt_id );
          state.set_prompt( i,
                            prompt_id,
                            next_context_id_,
                            prompt.prompt().at( 0 ),
                            0,
                            prompt.temperature(),
                            prompt.prompt().count(),
                            -1,
                            0 );
          next_context_id_++;
          added_prompt_count++;
        }

        this->tier_router_->push( std::move( state ) );
        added_prompt_count += monolith_concurrency_size_;
      }

      if ( added_prompt_count > 0 ) {
        LOG( INFO ) << "Added " << added_prompt_count << " prompts to the tier router.";
      }
    } break;

    default: {
      LOG( WARNING ) << "[Coordinator] Message not handled.";
      break;
    }
  }

  return true;
}

template<typename ModelConfig, typename ComputeKernel>
void BatchedWorker<ModelConfig, ComputeKernel>::handle_tier_router_event()
{
  this->tier_router_->event_fd().read_event();

  models::BatchedInferenceState<ModelConfig> state;

  while ( this->tier_router_->pop( state ) ) {
    __stats__.increment<Counters::StatesProcessed>( state.batch_size() );

    const auto next_worker = find_next_worker( route_set_.at( state.route_id() ), state );
    auto peer_it = peers_.find( next_worker );

    // are we connected to this?
    if ( peer_it == peers_.end() ) {
      LOG( INFO ) << "Connecting to peer at " << next_worker.to_string();
      net::TCPSocket socket;
      socket.connect( next_worker );
      socket.set_blocking( false );

      std::tie( peer_it, std::ignore ) = peers_.emplace( std::piecewise_construct,
                                                         std::forward_as_tuple( next_worker ),
                                                         std::forward_as_tuple( next_worker, std::move( socket ) ) );

      setup_peer( peer_it );
    }

    peer_it->second.outgoing_states.push_back( std::move( state ) );
  }
}

template<typename ModelConfig, typename ComputeKernel>
bool BatchedWorker<ModelConfig, ComputeKernel>::handle_peer_message( core::Message&& msg )
{
  DLOG( INFO ) << "(Peer) Incoming message: " << msg.info();

  switch ( msg.opcode() ) {
    case Message::OpCode::BatchedInferenceState: {
      __stats__.increment<Counters::StatesReceived>();

      BatchedState state { msg.payload() };

      DLOG( INFO ) << state.debug_string( true );

      if ( route_set_.find( state.route_id() ) == route_set_.end() ) {
        LOG( FATAL ) << "No route with id=" << state.route_id() << " in route set.";
      }

      if ( state.next_layer() == 0 and state.next_stage() == models::InferenceStage::PreAttention and first_parent_ ) {
        /* first worker in the chain */
        for ( size_t i = 0; i < state.batch_size(); i++ ) {
          if ( state.active( i ) ) {
            const auto& prompt_id = state.prompt_id( i );
            auto& prompt = prompt_store_.get( prompt_id );

            // Have we finished processing the prompt?
            if ( state.token_pos( i ) >= state.prompt_length( i ) ) {
              // prompt processing has already finished, and this is a generated token
              __stats__.increment<Counters::TokensGenerated>();
              prompt.completion().append( state.token( i ) );
            } else {
              __stats__.increment<Counters::TokensProcessed>();
              // we are still processing the prompt tokens; the next token comes directly from the prompt
              const auto next_token = prompt.prompt().at( state.token_pos( i ) );
              state.set_token( i, next_token );
            }

            if ( state.finished( i ) ) {
              prompt_store_.complete( prompt_id );

              // XXX(sadjad): this is actually the length of the prompt+completion; will adjust later.
              __stats__.add_point<IntDistributions::PromptLength>( state.token_pos( i ) );
              __stats__.increment<Counters::PromptsCompleted>();

              // TODO(pouya): make sure discarded prompts are ignored in context manager and forward calls
              state.discard( i );
            }
          }

          // let's replace this with the next prompt, if one is available
          if ( not state.active( i ) and not prompt_queue_.empty() ) {
            auto next_prompt_id = prompt_queue_.front();
            prompt_queue_.pop();
            auto& next_prompt = prompt_store_.get( next_prompt_id );
            state.set_prompt( i,
                              next_prompt_id,
                              state.context_id( i ),
                              next_prompt.prompt().at( 0 ),
                              0,
                              next_prompt.temperature(),
                              next_prompt.prompt().count(),
                              state.kv_tier( i ),
                              state.kv_rank( i ) );
          }
        }
      }
      this->tier_router_->push( std::move( state ) );
      break;
    }

    default: {
      LOG( WARNING ) << "[Peer] Message not handled.";
      break;
    }
  }

  return true;
}

template<typename ModelConfig, typename ComputeKernel>
void BatchedWorker<ModelConfig, ComputeKernel>::handle_stats()
{
  stats_timer_.read_event();
  if ( telegraf_logger_ != nullptr ) {
    telegraf_logger_->push_measurement( __stats__ );
  }

  // TODO(sadjad): allow pluggable stats handlers

  __stats__.zero_out();
}

template<typename ModelConfig, typename ComputeKernel>
void BatchedWorker<ModelConfig, ComputeKernel>::run()
{
  while ( event_loop_.wait_next_event( 1'000 ) != EventLoop::Result::Exit ) {
    if ( not running_ ) {
      return;
    }
  }

  LOG( INFO ) << "Worker event loop thread exiting.";
}

template<typename ModelConfig, typename ComputeKernel>
BatchedWorker<ModelConfig, ComputeKernel>::~BatchedWorker()
{
  LOG( INFO ) << "BatchedWorker shutting down...";
}

} // namespace glinthawk::core<|MERGE_RESOLUTION|>--- conflicted
+++ resolved
@@ -547,7 +547,7 @@
       std::uniform_int_distribution<uint8_t> temp_dist { 0, 255 };
 
       for ( size_t i = 0; i < prompt_count; i++ ) {
-        prompt::Prompt new_prompt { generate_next_hash_id(), temp_dist( temp_gen ), 1, { 1 /* TOKEN_BOS */ } };
+        prompt::Prompt new_prompt { generate_next_hash_id(), temp_dist( temp_gen ), 1, { ModelConfig::token_bos } };
         prompt_queue_.push( new_prompt.id() );
         prompt_store_.add( new_prompt.id(), std::move( new_prompt ) );
       }
@@ -559,7 +559,6 @@
               and tier_router_->is_context_available() ) {
         BatchedState state { monolith_concurrency_size_, DataType::Float16, RouteID {}, ModelID {} };
 
-<<<<<<< HEAD
         for ( size_t i = 0; i < monolith_concurrency_size_; i++ ) {
           PromptID prompt_id = prompt_queue_.front();
           prompt_queue_.pop();
@@ -576,9 +575,6 @@
           // TODO: either use uint32_t directly instead of ContextID, or require some add-ability concept.
           next_context_id_++;
           added_prompt_count++;
-=======
-          state.set_prompt( j, generate_next_prompt_id(), ModelConfig::token_bos, 0, temp_dist( temp_gen ), 1 );
->>>>>>> 2bd7f960
         }
 
         this->tier_router_->push( std::move( state ) );
@@ -716,7 +712,6 @@
               __stats__.add_point<IntDistributions::PromptLength>( state.token_pos( i ) );
               __stats__.increment<Counters::PromptsCompleted>();
 
-              // TODO(pouya): make sure discarded prompts are ignored in context manager and forward calls
               state.discard( i );
             }
           }
