--- conflicted
+++ resolved
@@ -51,11 +51,7 @@
 
     auto context = std::make_shared<typename Model::ContextType>( settings_ );
 
-<<<<<<< HEAD
-    if ( not context.get()->empty or emplace_empty ) {
-=======
     if ( not context.get()->empty() or emplace_empty ) {
->>>>>>> d6254ad7
       contexts_.emplace( prompt_id, context );
     }
 
