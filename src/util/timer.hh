--- conflicted
+++ resolved
@@ -55,22 +55,9 @@
 
   constexpr static size_t num_categories = static_cast<size_t>( Category::COUNT );
 
-<<<<<<< HEAD
-  constexpr static std::array<const char*, num_categories> _category_names { {
-    "Non-blocking",
-    "Waiting for Event",
-    "Memory Allocation",
-    "I/O",
-    "Token Generation",
-    "Partial Inference",
-    "Copy Mem to GPU",
-    "Copy Mem from GPU"
-  } };
-=======
   constexpr static std::array<const char*, num_categories> _category_names {
-    { "Non-blocking", "Waiting for Event", "Memory Allocation", "I/O", "Token Generation", "Partial Inference" }
+    { "Non-blocking", "Waiting for Event", "Memory Allocation", "I/O", "Token Generation", "Partial Inference", "Copy Mem to GPU", "Copy Mem from GPU" }
   };
->>>>>>> afb925fe
 
 private:
   uint64_t _beginning_timestamp = timestamp_ns();
