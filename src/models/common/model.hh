--- conflicted
+++ resolved
@@ -29,58 +29,6 @@
     PostAttention
   };
 
-<<<<<<< HEAD
-public:
-  SerializedDataType( const Type t )
-    : dtype( t )
-  {
-  }
-
-  size_t size() const
-  {
-    switch ( dtype ) {
-      case Type::Float16:
-        return 2;
-      case Type::Float32:
-        return 4;
-    }
-
-    throw std::runtime_error( "invalid dtype" );
-  }
-
-  Type dtype;
-};
-
-static_assert( sizeof( SerializedDataType ) == sizeof( SerializedDataType::Type ) );
-
-struct DataBuffer
-{
-  SerializedDataType dtype { SerializedDataType::Type::Float32 };
-  std::unique_ptr<uint8_t[]> ptr { nullptr };
-  uint64_t len { 0 };
-
-  DataBuffer() = default;
-  DataBuffer( const SerializedDataType other_dtype, std::unique_ptr<uint8_t[]>&& other_ptr, const uint64_t other_len )
-    : dtype( other_dtype )
-    , ptr( std::move( other_ptr ) )
-    , len( other_len )
-  {
-  }
-};
-
-class InferenceState
-{
-public:
-  enum class Stage : uint8_t
-  {
-    PreAttention,
-    Attention,
-    PostAttention
-
-  };
-
-=======
->>>>>>> d6254ad7
 private:
   PromptID prompt_id_ {};
   ModelID model_id_ { 0 };
@@ -169,36 +117,6 @@
   InferenceState attention_forward( InferenceState&& inference_state, std::shared_ptr<Context> context );
   InferenceState post_attention_forward( InferenceState&& inference_state );
 
-<<<<<<< HEAD
-  virtual std::vector<InferenceState> forward( std::vector<InferenceState>&& inference_states,
-                                               const std::vector<std::shared_ptr<Context>>& contexts )
-    = 0;
-
-  virtual InferenceState pre_attention_forward( InferenceState&& inference_state, std::shared_ptr<Context> context )
-    = 0;
-
-  virtual std::vector<InferenceState> pre_attention_forward( std::vector<InferenceState>&& inference_states,
-                                                             const std::vector<std::shared_ptr<Context>>& contexts )
-    = 0;
-
-  virtual InferenceState attention_forward( InferenceState&& inference_state, std::shared_ptr<Context> context ) = 0;
-
-  virtual std::vector<InferenceState> attention_forward( std::vector<InferenceState>&& inference_states,
-                                                         const std::vector<std::shared_ptr<Context>>& contexts )
-    = 0;
-
-  virtual InferenceState post_attention_forward( InferenceState&& inference_state ) = 0;
-
-  virtual std::vector<InferenceState> post_attention_forward( std::vector<InferenceState>&& inference_states ) = 0;
-};
-
-std::ostream& operator<<( std::ostream& os, const SerializedDataType::Type& v );
-std::ostream& operator<<( std::ostream& os, const SerializedDataType& v );
-std::ostream& operator<<( std::ostream& os, const DataBuffer& v );
-std::ostream& operator<<( std::ostream& os, const InferenceState::Stage& v );
-
-} // namespace glinthawk::models
-=======
   InferenceStateVector forward( InferenceStateVector&& inference_states, const ContextVector& contexts );
   InferenceStateVector pre_attention_forward( InferenceStateVector&& inference_states, const ContextVector& contexts );
   InferenceStateVector attention_forward( InferenceStateVector&& inference_states, const ContextVector& contexts );
@@ -209,5 +127,4 @@
 
 std::ostream& operator<<( std::ostream& os, const glinthawk::DataType& v );
 std::ostream& operator<<( std::ostream& os, const glinthawk::DataBuffer& v );
-std::ostream& operator<<( std::ostream& os, const glinthawk::models::InferenceState::Stage& v );
->>>>>>> d6254ad7
+std::ostream& operator<<( std::ostream& os, const glinthawk::models::InferenceState::Stage& v );