--- conflicted
+++ resolved
@@ -25,29 +25,6 @@
   };
 
 private:
-<<<<<<< HEAD
-  PromptID prompt_id_ {};
-  RouteID route_id_ {};
-  ModelID model_id_ { 0 };
-
-  uint32_t token_ { 1 };
-  uint32_t token_pos_ { 0 };
-  uint32_t next_layer_ { 0 };
-  Stage next_stage_ { Stage::PreAttention };
-  uint32_t prompt_length_ { 1 };
-  float temperature_ { 0.0f };
-  bool finished_ { false };
-  bool last_on_cpu_ { false };
-
-  // XXX temporary hack for getting some measurements
-  uint64_t timestamp_ { 0 };
-  uint64_t loop_start_timestamp_ { 0 };
-  uint64_t time_in_node_ { 0 };
-  uint64_t batch_timestamp_ { 0 };
-  bool batch_last_ { false };
-
-  DataType dtype_ { DataType::Float32 };
-=======
   struct __attribute__( ( packed ) ) Data
   {
     PromptID prompt_id_ {};
@@ -61,6 +38,7 @@
     uint32_t prompt_length_ { 1 };
     float temperature_ { 0.0f };
     bool finished_ { false };
+    bool last_on_cpu_ { false };
 
     // XXX temporary hack for getting some measurements
     uint64_t timestamp_ { 0 };
@@ -79,7 +57,6 @@
 
   } data_ {};
 
->>>>>>> 82d56160
   DataBuffer activations_ {};
 
   // mapping from layer to worker address for this inference state, only local and does not get passed along
@@ -101,20 +78,6 @@
   std::string serialize() const;
   std::string to_string() const;
 
-<<<<<<< HEAD
-  PromptID prompt_id() const { return prompt_id_; }
-  RouteID route_id() const { return route_id_; }
-  ModelID model_id() const { return model_id_; }
-
-  uint32_t token() const { return token_; }
-  uint32_t token_pos() const { return token_pos_; }
-  uint32_t next_layer() const { return next_layer_; }
-  Stage next_stage() const { return next_stage_; }
-  uint32_t prompt_length() const { return prompt_length_; }
-  float temperature() const { return temperature_; }
-  bool finished() const { return finished_; }
-  bool last_on_cpu() const { return last_on_cpu_; }
-=======
   PromptID prompt_id() const { return data_.prompt_id_; }
   RouteID route_id() const { return data_.route_id_; }
   ModelID model_id() const { return data_.model_id_; }
@@ -126,7 +89,7 @@
   uint32_t prompt_length() const { return data_.prompt_length_; }
   float temperature() const { return data_.temperature_; }
   bool finished() const { return data_.finished_; }
->>>>>>> 82d56160
+  bool last_on_cpu() const { return data_.last_on_cpu_; }
   const decltype( layer_workers_ )& layer_workers() const { return layer_workers_; }
   DataType dtype() const { return data_.dtype_; }
   uint64_t timestamp() const { return data_.timestamp_; }
@@ -149,22 +112,13 @@
   void set_temperature( const float temperature ) { data_.temperature_ = temperature; }
   void set_activations( DataBuffer&& activations ) { activations_ = std::move( activations ); }
   void set_layer_workers( const decltype( layer_workers_ )& layer_workers ) { layer_workers_ = layer_workers; }
-<<<<<<< HEAD
-  void set_finished() { finished_ = true; }
-  void set_last_on_cpu(const bool last_on_cpu) { last_on_cpu_ = last_on_cpu; }
-  void set_timestamp( const uint64_t timestamp ) { timestamp_ = timestamp; }
-  void set_loop_start_timestamp( const uint64_t loop_start_timestamp ) { loop_start_timestamp_ = loop_start_timestamp; }
-  void set_time_in_node( const uint64_t time_in_node ) { time_in_node_ = time_in_node; }
-  void set_batch_timestamp( const uint64_t batch_timestamp ) { batch_timestamp_ = batch_timestamp; }
-  void set_batch_last( const bool batch_last ) { batch_last_ = batch_last; }
-=======
   void set_finished() { data_.finished_ = true; }
+  void set_last_on_cpu( const bool last_on_cpu ) { data_.last_on_cpu_ = last_on_cpu; }
   void set_timestamp( const uint64_t timestamp ) { data_.timestamp_ = timestamp; }
   void set_loop_start_timestamp( const uint64_t t ) { data_.loop_start_timestamp_ = t; }
   void set_time_in_node( const uint64_t time_in_node ) { data_.time_in_node_ = time_in_node; }
   void set_batch_timestamp( const uint64_t batch_timestamp ) { data_.batch_timestamp_ = batch_timestamp; }
   void set_batch_last( const bool batch_last ) { data_.batch_last_ = batch_last; }
->>>>>>> 82d56160
 
   glinthawk::net::Address next_worker() const;
 
