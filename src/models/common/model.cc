#include "model.hh"

#include <iostream>
#include <sstream>

#include <glog/logging.h>

using namespace std;

ostream& operator<<( ostream& os, const glinthawk::DataType& v )
{
  switch ( v ) {
    case glinthawk::DataType::Float16: os << "FP16"; break;
    case glinthawk::DataType::Float32: os << "FP32"; break;
  }
  return os;
}

ostream& operator<<( ostream& os, const glinthawk::DataBuffer& v )
{
  os << "DataBuffer{}.len=" << v.len() << " bytes";
  return os;
}

ostream& operator<<( ostream& os, const glinthawk::models::InferenceState::Stage& v )
{
  using namespace glinthawk::models;

  switch ( v ) {
    case InferenceState::Stage::PreAttention: os << "Pre"; break;
    case InferenceState::Stage::Attention: os << "Att"; break;
    case InferenceState::Stage::PostAttention: os << "Post"; break;
  }
  return os;
}

namespace glinthawk {

size_t DataTypeSize( const DataType dtype )
{
  switch ( dtype ) {
    case DataType::Float16: return 2;
    case DataType::Float32: return 4;
  }

  throw std::runtime_error( "Unknown DataType" );
}

} // namespace glinthawk

namespace glinthawk::models {

namespace {

template<typename FieldType, typename PtrType>
FieldType _get_and_advance( const PtrType*& ptr )
{
  const auto result = reinterpret_cast<const FieldType*>( ptr );
  ptr = reinterpret_cast<const PtrType*>( reinterpret_cast<const uint8_t*>( ptr ) + sizeof( FieldType ) );
  return *result;
}

template<typename FieldType, typename PtrType>
void _put_and_advance( PtrType*& ptr, const FieldType& field )
{
  memcpy( ptr, &field, sizeof( FieldType ) );
  ptr = reinterpret_cast<PtrType*>( reinterpret_cast<uint8_t*>( ptr ) + sizeof( FieldType ) );
}

} // namespace

ostream& operator<<( ostream& os, const SerializedDataType::Type& v )
{
  switch ( v ) {
    case SerializedDataType::Type::Float16:
      os << "FP16";
      break;
    case SerializedDataType::Type::Float32:
      os << "FP32";
      break;
  }
  return os;
}

std::ostream& operator<<( std::ostream& os, const SerializedDataType& v )
{
  os << v.dtype;
  return os;
}

ostream& operator<<( ostream& os, const DataBuffer& v )
{
  os << "activation(" << v.dtype << ").len=" << v.len;
  return os;
}

ostream& operator<<( ostream& os, const InferenceState::Stage& v )
{
  switch ( v ) {
    case InferenceState::Stage::PreAttention:
      os << "Pre";
      break;
    case InferenceState::Stage::Attention:
      os << "Att";
      break;
    case InferenceState::Stage::PostAttention:
      os << "Post";
      break;
  }
  return os;
}

InferenceState::InferenceState( const string_view serialized )
{
  auto ptr = serialized.data();

  prompt_id_ = _get_and_advance<decltype( prompt_id_ )>( ptr );
  model_id_ = _get_and_advance<decltype( model_id_ )>( ptr );
  token_ = _get_and_advance<decltype( token_ )>( ptr );
  token_pos_ = _get_and_advance<decltype( token_pos_ )>( ptr );
  next_layer_ = _get_and_advance<decltype( next_layer_ )>( ptr );
  next_stage_ = _get_and_advance<decltype( next_stage_ )>( ptr );
  prompt_length_ = _get_and_advance<decltype( prompt_length_ )>( ptr );
  temperature_ = _get_and_advance<decltype( temperature_ )>( ptr );
  finished_ = _get_and_advance<decltype( finished_ )>( ptr );
  dtype_ = static_cast<DataType>( _get_and_advance<underlying_type_t<DataType>>( ptr ) );

  const auto len_data = _get_and_advance<uint64_t>( ptr );
  activations_ = DataBuffer { len_data, ptr };
  ptr += len_data;

  const auto num_workers = _get_and_advance<uint32_t>( ptr );

  for ( uint32_t i = 0; i < num_workers; i++ ) {
    const auto layer = _get_and_advance<uint32_t>( ptr );
    const auto ipv4_numeric = _get_and_advance<uint32_t>( ptr );
    const auto port = _get_and_advance<uint16_t>( ptr );
    layer_workers_.emplace( layer, net::Address::from_ipv4_numeric( ipv4_numeric, port ) );
  }
}

net::Address InferenceState::next_worker() const
{
  auto it = layer_workers_.find( next_layer_ );
  CHECK( it != layer_workers_.end() ) << "No worker found for layer " << next_layer_;
  return it->second;
}

void InferenceState::erase_from_workers( const uint32_t next_layer ) { layer_workers_.erase( next_layer ); }

string InferenceState::serialize() const
{
  string result;
  result.resize( serialized_size() );

  auto ptr = result.data();
  _put_and_advance( ptr, prompt_id_ );
  _put_and_advance( ptr, model_id_ );
  _put_and_advance( ptr, token_ );
  _put_and_advance( ptr, token_pos_ );
  _put_and_advance( ptr, next_layer_ );
  _put_and_advance( ptr, next_stage_ );
  _put_and_advance( ptr, prompt_length_ );
  _put_and_advance( ptr, temperature_ );
  _put_and_advance( ptr, finished_ );

  _put_and_advance( ptr, static_cast<underlying_type_t<DataType>>( dtype_ ) );
  _put_and_advance( ptr, static_cast<uint64_t>( activations_.len() ) );

  memcpy( ptr, activations_.data(), activations_.len() );
  ptr += activations_.len();

  _put_and_advance( ptr, static_cast<uint32_t>( layer_workers_.size() ) );

  for ( auto& [layer, address] : layer_workers_ ) {
    _put_and_advance( ptr, layer );
    _put_and_advance( ptr, address.ipv4_numeric() );
    _put_and_advance( ptr, address.port() );
  }

  return result;
}

string InferenceState::to_string() const
{
  ostringstream oss;
<<<<<<< HEAD
  oss << "InferenceState("
      << "prompt_id=" << prompt_id_.base58digest().substr( 0, 8 ) << ", "
      << "token=" << token_ << ", "
      << "token_pos=" << token_pos_ << ", "
      << "next_layer=" << next_layer_ << ", "
      << "next_stage=" << next_stage_ << ", "
      << "prompt_len=" << prompt_length_ << ", "
      << "temperature=" << temperature_ << ", "
      << "finished=" << finished_ << ", "
      << "activations.len=" << activations_ << ", "
      << "peers={";
=======
  oss << "InferenceState(" << "prompt_id=" << prompt_id_.base58digest().substr( 0, 8 ) << ", " << "token=" << token_
      << ", " << "token_pos=" << token_pos_ << ", " << "next_layer=" << next_layer_ << ", "
      << "next_stage=" << next_stage_ << ", " << "prompt_len=" << prompt_length_ << ", "
      << "temperature=" << temperature_ << ", " << "finished=" << finished_ << ", " << "dtype=" << dtype_ << ", "
      << "activations.len=" << activations_ << ", " << "peers={";
>>>>>>> d6254ad7

  for ( auto& [layer, address] : layer_workers_ ) {
    oss << " (" << layer << " -> " << address.to_string() << ")";
  }

  oss << " })";

  return oss.str();
}

size_t InferenceState::serialized_size() const
{
  return sizeof( PromptID )                                                         /* prompt_id_ */
         + sizeof( ModelID )                                                        /* model_id_ */
         + sizeof( token_ )                                                         /* token_ */
         + sizeof( token_pos_ )                                                     /* token_pos_ */
         + sizeof( next_layer_ )                                                    /* next_layer_ */
         + sizeof( next_stage_ )                                                    /* next_stage_ */
         + sizeof( prompt_length_ )                                                 /* prompt_length_ */
         + sizeof( temperature_ )                                                   /* temperature_ */
         + sizeof( finished_ )                                                      /* finished_ */
         + sizeof( DataType )                                                       /* dtype_ */
         + sizeof( uint64_t /* activations_.len() */ )                              /* activations_.len */
         + activations_.len()                                                       /* activations_ data */
         + sizeof( uint32_t )                                                       /* layer_workers_.size() */
         + layer_workers_.size() * ( 2 * sizeof( uint32_t ) + sizeof( uint16_t ) ); /* layer_workers_ */
}

}<|MERGE_RESOLUTION|>--- conflicted
+++ resolved
@@ -68,47 +68,6 @@
 }
 
 } // namespace
-
-ostream& operator<<( ostream& os, const SerializedDataType::Type& v )
-{
-  switch ( v ) {
-    case SerializedDataType::Type::Float16:
-      os << "FP16";
-      break;
-    case SerializedDataType::Type::Float32:
-      os << "FP32";
-      break;
-  }
-  return os;
-}
-
-std::ostream& operator<<( std::ostream& os, const SerializedDataType& v )
-{
-  os << v.dtype;
-  return os;
-}
-
-ostream& operator<<( ostream& os, const DataBuffer& v )
-{
-  os << "activation(" << v.dtype << ").len=" << v.len;
-  return os;
-}
-
-ostream& operator<<( ostream& os, const InferenceState::Stage& v )
-{
-  switch ( v ) {
-    case InferenceState::Stage::PreAttention:
-      os << "Pre";
-      break;
-    case InferenceState::Stage::Attention:
-      os << "Att";
-      break;
-    case InferenceState::Stage::PostAttention:
-      os << "Post";
-      break;
-  }
-  return os;
-}
 
 InferenceState::InferenceState( const string_view serialized )
 {
@@ -184,25 +143,11 @@
 string InferenceState::to_string() const
 {
   ostringstream oss;
-<<<<<<< HEAD
-  oss << "InferenceState("
-      << "prompt_id=" << prompt_id_.base58digest().substr( 0, 8 ) << ", "
-      << "token=" << token_ << ", "
-      << "token_pos=" << token_pos_ << ", "
-      << "next_layer=" << next_layer_ << ", "
-      << "next_stage=" << next_stage_ << ", "
-      << "prompt_len=" << prompt_length_ << ", "
-      << "temperature=" << temperature_ << ", "
-      << "finished=" << finished_ << ", "
-      << "activations.len=" << activations_ << ", "
-      << "peers={";
-=======
   oss << "InferenceState(" << "prompt_id=" << prompt_id_.base58digest().substr( 0, 8 ) << ", " << "token=" << token_
       << ", " << "token_pos=" << token_pos_ << ", " << "next_layer=" << next_layer_ << ", "
       << "next_stage=" << next_stage_ << ", " << "prompt_len=" << prompt_length_ << ", "
       << "temperature=" << temperature_ << ", " << "finished=" << finished_ << ", " << "dtype=" << dtype_ << ", "
       << "activations.len=" << activations_ << ", " << "peers={";
->>>>>>> d6254ad7
 
   for ( auto& [layer, address] : layer_workers_ ) {
     oss << " (" << layer << " -> " << address.to_string() << ")";
