#include "model.hh"

#include <iostream>
#include <sstream>

#include "chrono"
#include <glog/logging.h>

using namespace std;

ostream& operator<<( ostream& os, const glinthawk::DataType& v )
{
  switch ( v ) {
    case glinthawk::DataType::Float16: os << "FP16"; break;
    case glinthawk::DataType::Float32: os << "FP32"; break;
  }
  return os;
}

ostream& operator<<( ostream& os, const glinthawk::DataBuffer& v )
{
  os << "DataBuffer{}.len=" << v.len() << " bytes";
  return os;
}

ostream& operator<<( ostream& os, const glinthawk::models::InferenceState::Stage& v )
{
  using namespace glinthawk::models;

  switch ( v ) {
    case InferenceState::Stage::PreAttention: os << "Pre"; break;
    case InferenceState::Stage::Attention: os << "Att"; break;
    case InferenceState::Stage::PostAttention: os << "Post"; break;
    case InferenceState::Stage::Classification: os << "Cls"; break;
  }
  return os;
}

ostream& operator<<( ostream& os, const glinthawk::models::InferenceState& v )
{
  os << v.to_string();
  return os;
}

namespace glinthawk {

size_t DataTypeSize( const DataType dtype )
{
  switch ( dtype ) {
    case DataType::Float16: return 2;
    case DataType::Float32: return 4;
  }

  throw std::runtime_error( "Unknown DataType" );
}

} // namespace glinthawk

namespace glinthawk::models {

namespace {

template<typename FieldType, typename PtrType>
FieldType _get_and_advance( const PtrType*& ptr )
{
  const auto result = reinterpret_cast<const FieldType*>( ptr );
  ptr = reinterpret_cast<const PtrType*>( reinterpret_cast<const uint8_t*>( ptr ) + sizeof( FieldType ) );
  return *result;
}

template<typename FieldType, typename PtrType>
void _put_and_advance( PtrType*& ptr, const FieldType& field )
{
  memcpy( ptr, &field, sizeof( FieldType ) );
  ptr = reinterpret_cast<PtrType*>( reinterpret_cast<uint8_t*>( ptr ) + sizeof( FieldType ) );
}

} // namespace

InferenceState::InferenceState( const string_view serialized )
{
  auto ptr = serialized.data();
<<<<<<< HEAD

  prompt_id_ = _get_and_advance<decltype( prompt_id_ )>( ptr );
  route_id_ = _get_and_advance<decltype( route_id_ )>( ptr );
  model_id_ = _get_and_advance<decltype( model_id_ )>( ptr );
  token_ = _get_and_advance<decltype( token_ )>( ptr );
  token_pos_ = _get_and_advance<decltype( token_pos_ )>( ptr );
  next_layer_ = _get_and_advance<decltype( next_layer_ )>( ptr );
  next_stage_ = _get_and_advance<decltype( next_stage_ )>( ptr );
  prompt_length_ = _get_and_advance<decltype( prompt_length_ )>( ptr );
  temperature_ = _get_and_advance<decltype( temperature_ )>( ptr );
  finished_ = _get_and_advance<decltype( finished_ )>( ptr );
  last_on_cpu_ = _get_and_advance<decltype( last_on_cpu_ )>( ptr );
  timestamp_ = _get_and_advance<decltype( timestamp_ )>( ptr );
  loop_start_timestamp_ = _get_and_advance<decltype( loop_start_timestamp_ )>( ptr );
  time_in_node_ = _get_and_advance<decltype( time_in_node_ )>( ptr );
  batch_timestamp_ = _get_and_advance<decltype( batch_timestamp_ )>( ptr );
  batch_last_ = _get_and_advance<decltype( batch_last_ )>( ptr );
  dtype_ = static_cast<DataType>( _get_and_advance<underlying_type_t<DataType>>( ptr ) );
=======
  data_ = Data { serialized.data() };
  ptr += sizeof( data_ );
>>>>>>> 82d56160

  // These next 4 lines take 10us on average
  const auto len_data = _get_and_advance<uint64_t>( ptr );
  activations_ = DataBuffer { len_data };
  memcpy( activations_.data(), ptr, len_data );
  ptr += len_data;
}

net::Address InferenceState::next_worker() const
{
  auto it = layer_workers_.find( { data_.next_layer_, data_.next_stage_ } );
  CHECK( it != layer_workers_.end() ) << "No worker found for layer " << data_.next_layer_ << ", stage "
                                      << data_.next_stage_;
  return it->second;
}

void InferenceState::loop_till_next_worker( const uint32_t n_layers )
{
  switch ( data_.next_stage_ ) {
    case InferenceState::Stage::PreAttention: data_.next_stage_ = InferenceState::Stage::Attention; break;
    case InferenceState::Stage::Attention: data_.next_stage_ = InferenceState::Stage::PostAttention; break;
    case InferenceState::Stage::PostAttention:
      if ( data_.next_layer_ == n_layers - 1 ) {
        data_.next_stage_ = InferenceState::Stage::Classification;
      } else {
        data_.next_stage_ = InferenceState::Stage::PreAttention;
        data_.next_layer_++;
      }
      break;
    case InferenceState::Stage::Classification:
      data_.next_stage_ = InferenceState::Stage::PreAttention;
      data_.next_layer_ = 0;
      break;
    default: LOG( FATAL ) << "Invalid stage";
  }
}

void InferenceState::erase_from_workers( const uint32_t next_layer, const Stage next_stage )
{
  layer_workers_.erase( { next_layer, next_stage } );
}

string InferenceState::serialize() const
{
  string result;
  result.resize( serialized_size() );

  auto ptr = result.data();
<<<<<<< HEAD
  _put_and_advance( ptr, prompt_id_ );
  _put_and_advance( ptr, route_id_ );
  _put_and_advance( ptr, model_id_ );
  _put_and_advance( ptr, token_ );
  _put_and_advance( ptr, token_pos_ );
  _put_and_advance( ptr, next_layer_ );
  _put_and_advance( ptr, next_stage_ );
  _put_and_advance( ptr, prompt_length_ );
  _put_and_advance( ptr, temperature_ );
  _put_and_advance( ptr, finished_ );
  _put_and_advance( ptr, last_on_cpu_ );

  _put_and_advance( ptr, timestamp_ );
  _put_and_advance( ptr, loop_start_timestamp_ );
  _put_and_advance( ptr, time_in_node_ );
  _put_and_advance( ptr, batch_timestamp_ );
  _put_and_advance( ptr, batch_last_ );

  _put_and_advance( ptr, static_cast<underlying_type_t<DataType>>( dtype_ ) );
  _put_and_advance( ptr, static_cast<uint64_t>( activations_.len() ) );
=======
  memcpy( ptr, &data_, sizeof( data_ ) );
  ptr += sizeof( data_ );
>>>>>>> 82d56160

  _put_and_advance( ptr, static_cast<uint64_t>( activations_.len() ) );
  memcpy( ptr, activations_.data(), activations_.len() );

  return result;
}

string InferenceState::to_string() const
{
  ostringstream oss;
  oss << "InferenceState(" << "prompt_id=" << data_.prompt_id_.base58digest().substr( 0, 8 ) << ", "
      << "route_id=" << data_.route_id_.base58digest().substr( 0, 8 ) << ", " << "token=" << data_.token_ << ", "
      << "token_pos=" << data_.token_pos_ << ", " << "next_layer=" << data_.next_layer_ << ", "
      << "next_stage=" << data_.next_stage_ << ", " << "prompt_len=" << data_.prompt_length_ << ", "
      << "temperature=" << data_.temperature_ << ", " << "finished=" << data_.finished_ << ", "
      << "dtype=" << data_.dtype_ << ", " << "activations.len=" << activations_ << ", " << "peers={";

  for ( auto& [layer_stage, address] : layer_workers_ ) {
    oss << " (" << layer_stage.first << "-" << layer_stage.second << " -> " << address.to_string() << ")";
  }

  oss << " })";

  return oss.str();
}

size_t InferenceState::serialized_size() const
{
<<<<<<< HEAD
  return sizeof( PromptID )                                                            /* prompt_id_ */
         + sizeof( RouteID )                                                           /* route_id_ */
         + sizeof( ModelID )                                                           /* model_id_ */
         + sizeof( token_ )                                                            /* token_ */
         + sizeof( token_pos_ )                                                        /* token_pos_ */
         + sizeof( next_layer_ )                                                       /* next_layer_ */
         + sizeof( next_stage_ )                                                       /* next_stage_ */
         + sizeof( prompt_length_ )                                                    /* prompt_length_ */
         + sizeof( temperature_ )                                                      /* temperature_ */
         + sizeof( finished_ )                                                         /* finished_ */
         + sizeof( last_on_cpu_ )                                                      /* last_on_cpu_ */
         + sizeof( timestamp_ ) + sizeof( loop_start_timestamp_ ) + sizeof( batch_timestamp_ ) + sizeof( batch_last_ )
         + sizeof(time_in_node_) +
         + sizeof( DataType )                                                          /* dtype_ */
         + sizeof( uint64_t )                                                          /* activations_.len */
         + activations_.len();                                                         /* activations_ data */
=======
  return sizeof( data_ )       /* base */
         + sizeof( uint64_t )  /* activations_.len */
         + activations_.len(); /* activations_ data */
>>>>>>> 82d56160
}

}<|MERGE_RESOLUTION|>--- conflicted
+++ resolved
@@ -80,29 +80,8 @@
 InferenceState::InferenceState( const string_view serialized )
 {
   auto ptr = serialized.data();
-<<<<<<< HEAD
-
-  prompt_id_ = _get_and_advance<decltype( prompt_id_ )>( ptr );
-  route_id_ = _get_and_advance<decltype( route_id_ )>( ptr );
-  model_id_ = _get_and_advance<decltype( model_id_ )>( ptr );
-  token_ = _get_and_advance<decltype( token_ )>( ptr );
-  token_pos_ = _get_and_advance<decltype( token_pos_ )>( ptr );
-  next_layer_ = _get_and_advance<decltype( next_layer_ )>( ptr );
-  next_stage_ = _get_and_advance<decltype( next_stage_ )>( ptr );
-  prompt_length_ = _get_and_advance<decltype( prompt_length_ )>( ptr );
-  temperature_ = _get_and_advance<decltype( temperature_ )>( ptr );
-  finished_ = _get_and_advance<decltype( finished_ )>( ptr );
-  last_on_cpu_ = _get_and_advance<decltype( last_on_cpu_ )>( ptr );
-  timestamp_ = _get_and_advance<decltype( timestamp_ )>( ptr );
-  loop_start_timestamp_ = _get_and_advance<decltype( loop_start_timestamp_ )>( ptr );
-  time_in_node_ = _get_and_advance<decltype( time_in_node_ )>( ptr );
-  batch_timestamp_ = _get_and_advance<decltype( batch_timestamp_ )>( ptr );
-  batch_last_ = _get_and_advance<decltype( batch_last_ )>( ptr );
-  dtype_ = static_cast<DataType>( _get_and_advance<underlying_type_t<DataType>>( ptr ) );
-=======
   data_ = Data { serialized.data() };
   ptr += sizeof( data_ );
->>>>>>> 82d56160
 
   // These next 4 lines take 10us on average
   const auto len_data = _get_and_advance<uint64_t>( ptr );
@@ -151,31 +130,8 @@
   result.resize( serialized_size() );
 
   auto ptr = result.data();
-<<<<<<< HEAD
-  _put_and_advance( ptr, prompt_id_ );
-  _put_and_advance( ptr, route_id_ );
-  _put_and_advance( ptr, model_id_ );
-  _put_and_advance( ptr, token_ );
-  _put_and_advance( ptr, token_pos_ );
-  _put_and_advance( ptr, next_layer_ );
-  _put_and_advance( ptr, next_stage_ );
-  _put_and_advance( ptr, prompt_length_ );
-  _put_and_advance( ptr, temperature_ );
-  _put_and_advance( ptr, finished_ );
-  _put_and_advance( ptr, last_on_cpu_ );
-
-  _put_and_advance( ptr, timestamp_ );
-  _put_and_advance( ptr, loop_start_timestamp_ );
-  _put_and_advance( ptr, time_in_node_ );
-  _put_and_advance( ptr, batch_timestamp_ );
-  _put_and_advance( ptr, batch_last_ );
-
-  _put_and_advance( ptr, static_cast<underlying_type_t<DataType>>( dtype_ ) );
-  _put_and_advance( ptr, static_cast<uint64_t>( activations_.len() ) );
-=======
   memcpy( ptr, &data_, sizeof( data_ ) );
   ptr += sizeof( data_ );
->>>>>>> 82d56160
 
   _put_and_advance( ptr, static_cast<uint64_t>( activations_.len() ) );
   memcpy( ptr, activations_.data(), activations_.len() );
@@ -204,28 +160,9 @@
 
 size_t InferenceState::serialized_size() const
 {
-<<<<<<< HEAD
-  return sizeof( PromptID )                                                            /* prompt_id_ */
-         + sizeof( RouteID )                                                           /* route_id_ */
-         + sizeof( ModelID )                                                           /* model_id_ */
-         + sizeof( token_ )                                                            /* token_ */
-         + sizeof( token_pos_ )                                                        /* token_pos_ */
-         + sizeof( next_layer_ )                                                       /* next_layer_ */
-         + sizeof( next_stage_ )                                                       /* next_stage_ */
-         + sizeof( prompt_length_ )                                                    /* prompt_length_ */
-         + sizeof( temperature_ )                                                      /* temperature_ */
-         + sizeof( finished_ )                                                         /* finished_ */
-         + sizeof( last_on_cpu_ )                                                      /* last_on_cpu_ */
-         + sizeof( timestamp_ ) + sizeof( loop_start_timestamp_ ) + sizeof( batch_timestamp_ ) + sizeof( batch_last_ )
-         + sizeof(time_in_node_) +
-         + sizeof( DataType )                                                          /* dtype_ */
-         + sizeof( uint64_t )                                                          /* activations_.len */
-         + activations_.len();                                                         /* activations_ data */
-=======
   return sizeof( data_ )       /* base */
          + sizeof( uint64_t )  /* activations_.len */
          + activations_.len(); /* activations_ data */
->>>>>>> 82d56160
 }
 
 }