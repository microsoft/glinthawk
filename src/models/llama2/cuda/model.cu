#include "model.cuh"

using namespace glinthawk::models::common::cuda;

namespace glinthawk::models::llama2::cuda {

namespace {

template<typename DType>
std::string dtype_str()
{
  if constexpr ( std::is_same_v<DType, float> ) {
    return "FP32";
  } else if constexpr ( std::is_same_v<DType, __half> ) {
    return "FP16";
  } else {
    throw std::runtime_error( "invalid dtype" );
  }
}

}

template<typename Config, typename DType>
Context<Config, DType>::Context( const Settings<Config>& settings )
  : storage_( [&]() -> decltype( storage_ ) {
    DType* ptr;
    const cudaError_t err = cudaMalloc( &ptr, InferenceContext<Config, DType>::context_size( settings ) );
    if ( err == cudaSuccess ) {
      return std::unique_ptr<DType, CUDADeleter<DType>> { ptr };
    } else {
      return std::unique_ptr<DType, CUDADeleter<DType>> { nullptr };
    }
  }() )
{
  this->buffer_ = storage_.get();
}

template<typename Config, typename DType>
Llama2<Config, DType>::~Llama2()
{
  ops::destroy();
}

template<typename Config, typename DType>
Llama2<Config, DType>::Llama2( const std::filesystem::path& model_path,
                               const uint32_t start_layer,
                               const uint32_t end_layer,
                               const uint64_t concurrency_limit )
{
  ops::init( concurrency_limit );

  const std::string filename_suffix = "_" + dtype_str<DType>();
  const auto config_path = model_path / "CONFIG";
  const auto base_path = model_path / ( "BASEWEIGHTS" + filename_suffix );

  llama2::Settings<Config> settings { config_path, start_layer, end_layer, concurrency_limit };

  CHECK_GE( 1024, Config::n_heads ) << "Attention softmax has n_heads threads, and this cannot surpass 1024.";
  CHECK_GE( 1024, Config::dim / Config::n_heads / 2 ) << "RoPE has head_size / 2 threads and cannot surpass 1024.";
  CHECK_GE( ( 1 << 16 ) - 1, Config::n_heads ) << "RoPE has n_heads blocks, and this cannot surpass 2^16.";
  CHECK_GE( ( 1 << 16 ) - 1, Config::seq_len ) << "Attention softmax has seq_len blocks, and this cannot surpass 2^16.";

  CHECK_GE( 1024, ops::TPB ) << "Threads per block cannot surpass 1024.";
  CHECK_GE( ( 1 << 16 ) - 1, ops::div_ceil( Config::dim * settings.concurrency_limit, ops::TPB ) )
    << "Accum blocks cannot surpass 2^16.";
  CHECK_GE( ( 1 << 16 ) - 1, ops::div_ceil( Config::hidden_dim * settings.concurrency_limit, ops::TPB ) )
    << "Silu blocks cannot surpass 2^16.";
  CHECK_GE( ( 1 << 16 ) - 1, ops::div_ceil( Config::vocab_size, ops::TPB ) ) << "CuRAND blocks cannot surpass 2^16.";
  CHECK_GE( ( 1 << 16 ) - 1, ops::div_ceil( Config::dim, ops::NRBS ) ) << "RMS Norm blocks cannot surpass 2^16.";
  CHECK_GE( sizeof( DType ) * Config::dim,
            sizeof( float )
              * ( ops::div_ceil( Config::dim, 2 * ops::NRBS )
                  + ops::div_ceil( ops::div_ceil( Config::dim, 2 * ops::NRBS ), 2 * ops::NRBS ) + 1 ) )
    << "RMS Norm scratch pad does not have enough space.";
  CHECK_GE( sizeof( DType ) * ( 4 * Config::dim + 2 * Config::hidden_dim ),
            sizeof( uint32_t )
                * ( ops::div_ceil( Config::vocab_size, 2 * ops::AMRBS )
                    + ops::div_ceil( ops::div_ceil( Config::vocab_size, 2 * ops::AMRBS ), 2 * ops::AMRBS ) + 1 )
              + sizeof( DType )
                  * ( ops::div_ceil( Config::vocab_size, 2 * ops::AMRBS )
                      + ops::div_ceil( ops::div_ceil( Config::vocab_size, 2 * ops::AMRBS ), 2 * ops::AMRBS ) ) )
    << "Argmax scratch pad does not have enough space.";

  const int32_t layer_count = settings.n_layers_loaded();

  const auto base_size = BaseWeights<Config, DType>::base_size();
  const auto layer_size = LayerWeights<Config, DType>::layer_size();
  const auto run_state_size = RunState<Config, DType>::state_size( settings );

  DType* base_raw_ptr;
  DType* layers_raw_ptr;
  DType* run_state_raw_ptr;

  // Allocate memory for the base weights
  ops::CHECK_CUDA( cudaMalloc( &base_raw_ptr, base_size ) );
  std::unique_ptr<DType, CUDADeleter<DType>> base { base_raw_ptr };

  // Allocate memory for the layers
  ops::CHECK_CUDA( cudaMalloc( &layers_raw_ptr, layer_size * layer_count ) );
  std::unique_ptr<DType, CUDADeleter<DType>> layers { layers_raw_ptr };

  // Allocate memory for the run state
  ops::CHECK_CUDA( cudaMalloc( &run_state_raw_ptr, run_state_size ) );
  ops::CHECK_CUDA( cudaMemset( run_state_raw_ptr, 0, run_state_size ) );
  std::unique_ptr<DType, CUDADeleter<DType>> run_state { run_state_raw_ptr };

  // Load the model

  // (1) loading the base weights
  {
    CHECK_EQ( std::filesystem::file_size( base_path ), base_size ) << "Base weights are not the expected size.";

    FileDescriptor base_fd { CHECK_SYSCALL( "open", open( base_path.c_str(), O_RDONLY ) ) };
    MMap_Region base_mmap { nullptr, base_size, PROT_READ, MAP_PRIVATE, base_fd.fd_num(), 0 };
    ops::CHECK_CUDA( cudaMemcpy( base.get(), base_mmap.addr(), base_size, cudaMemcpyHostToDevice ) );

    LOG( INFO ) << "Loaded base weights (" << base_size << " bytes).";
  }

  // (2) load the layers
  for ( auto i = settings.start_layer_num; i <= settings.end_layer_num; i++ ) {
    const auto layer_path = model_path / ( "LAYER" + std::to_string( i ) + filename_suffix );

    CHECK_EQ( std::filesystem::file_size( layer_path ), layer_size ) << "Layer " << i << " is not the expected size.";

    FileDescriptor layer_fd { CHECK_SYSCALL( "open", open( layer_path.c_str(), O_RDONLY ) ) };
    MMap_Region layer_mmap { nullptr, layer_size, PROT_READ, MAP_PRIVATE, layer_fd.fd_num(), 0 };

    ops::CHECK_CUDA(
      cudaMemcpy( reinterpret_cast<uint8_t*>( layers.get() ) + ( i - settings.start_layer_num ) * layer_size,
                  layer_mmap.addr(),
                  layer_size,
                  cudaMemcpyHostToDevice ) );

    LOG( INFO ) << "Loaded layer " << i << " (" << layer_size << " bytes).";
  }

  this->init( settings, std::move( base ), std::move( layers ), std::move( run_state ) );

  ops::setup_rng( this->state_.rng_state, 1234, Config::vocab_size, settings.concurrency_limit );
  cudaDeviceSynchronize();
}

template<typename Config, typename DType>
void Llama2<Config, DType>::pass_begin( const std::vector<uint32_t>& token )
{
  // copy the token embedding into the state
  for ( size_t i = 0; i < token.size(); i++ ) {
    CHECK_LT( token[i], Config::vocab_size ) << "token index must not surpass vocab size";
    const DType* content_row = this->base_weights_.token_embedding_table + token[i] * Config::dim;
    ops::CHECK_CUDA( cudaMemcpyAsync(
      this->state_.x + i * Config::dim, content_row, Config::dim * sizeof( DType ), cudaMemcpyDeviceToDevice ) );
  }
}

<<<<<<< HEAD
template<typename DType>
void Llama2<DType>::pre_attention_ops( const int32_t layer_num )
{
  const uint64_t dim = this->config_.dim;
  const uint64_t kv_dim = this->config_.kv_dim;
=======
template<typename Config, typename DType>
void Llama2<Config, DType>::pre_attention_ops( const int32_t layer_num )
{
>>>>>>> d6254ad7
  const uint64_t curr_conc_lvl = this->state_.curr_concurrency_size;
  const auto& layer_weights = this->layer_weights_[layer_num];

  // attention rmsnorm
  ops::rmsnorm(
    this->state_.xb, this->state_.x, this->state_.xb2, layer_weights.rms_att_weight, Config::dim, curr_conc_lvl );

  // qkv matmuls for this position
<<<<<<< HEAD
  ops::matmul( this->state_.q, this->state_.xb, layer_weights.wq, curr_conc_lvl, dim, dim );
  ops::matmul( this->state_.k, this->state_.xb, layer_weights.wk, curr_conc_lvl, dim, kv_dim );
  ops::matmul( this->state_.v, this->state_.xb, layer_weights.wv, curr_conc_lvl, dim, kv_dim );
=======
  ops::matmul( this->state_.q, this->state_.xb, layer_weights.wq, curr_conc_lvl, Config::dim, Config::dim );
  ops::matmul( this->state_.k, this->state_.xb, layer_weights.wk, curr_conc_lvl, Config::dim, Config::kv_dim );
  ops::matmul( this->state_.v, this->state_.xb, layer_weights.wv, curr_conc_lvl, Config::dim, Config::kv_dim );
>>>>>>> d6254ad7

  // save key,value at each time step (pos) to our kv cache
  ops::copy_kv_cache( this->state_.batch_context_pointers,
                      this->state_.k,
                      this->state_.v,
<<<<<<< HEAD
                      kv_dim,
=======
                      Config::kv_dim,
>>>>>>> d6254ad7
                      curr_conc_lvl,
                      this->state_.batch_token_positions );
}

<<<<<<< HEAD
template<typename DType>
void Llama2<DType>::attention_ops()
{
  const uint64_t kv_dim = this->config_.kv_dim;
  const uint64_t gqa_size = this->config_.gqa_size;
  const uint64_t head_size = this->config_.head_size;
  const uint64_t n_heads = this->config_.n_heads;
  const uint64_t n_kv_heads = this->config_.n_kv_heads;
  const uint64_t seq_len = this->config_.seq_len;
  const uint64_t curr_conc_lvl = this->state_.curr_concurrency_size;

  ops::apply_rope( head_size,
                   n_kv_heads,
                   gqa_size,
=======
template<typename Config, typename DType>
void Llama2<Config, DType>::attention_ops()
{
  const uint64_t curr_conc_lvl = this->state_.curr_concurrency_size;

  ops::apply_rope( Config::head_size,
                   Config::n_kv_heads,
                   Config::gqa_size,
>>>>>>> d6254ad7
                   curr_conc_lvl,
                   this->state_.batch_token_positions,
                   this->base_weights_.freq_cis_real,
                   this->base_weights_.freq_cis_imag,
                   this->state_.q,
                   this->state_.batch_context_pointers );

  // <multihead attention> for each head and for each token up to and including the current one
  ops::attention_0_gemm( this->state_.q,
                         this->state_.batch_context_pointers,
                         this->state_.att,
                         Config::seq_len,
                         Config::head_size,
                         Config::n_kv_heads,
                         Config::gqa_size,
                         curr_conc_lvl,
                         this->state_.batch_token_positions );

  // softmax
  ops::attention_softmax( this->state_.att,
                          this->state_.batch_token_positions,
                          Config::seq_len,
                          Config::n_heads,
                          this->state_.temp_softmax,
                          curr_conc_lvl );

  ops::attention_2_gemm( this->state_.att,
                         this->state_.batch_context_pointers,
                         this->state_.xb,
                         Config::seq_len,
                         Config::head_size,
                         Config::n_kv_heads,
                         Config::gqa_size,
                         curr_conc_lvl,
                         this->state_.batch_token_positions );
  // </multihead attention>
}

<<<<<<< HEAD
template<typename DType>
void Llama2<DType>::post_attention_ops( const int32_t layer_num )
{
  const uint64_t dim = this->config_.dim;
  const uint64_t hidden_dim = this->config_.hidden_dim;
=======
template<typename Config, typename DType>
void Llama2<Config, DType>::post_attention_ops( const int32_t layer_num )
{
>>>>>>> d6254ad7
  const uint64_t curr_conc_lvl = this->state_.curr_concurrency_size;

  const auto& layer_weights = this->layer_weights_[layer_num];

  // final matmul to get the output of the attention
  ops::matmul( this->state_.xb2, this->state_.xb, layer_weights.wo, curr_conc_lvl, Config::dim, Config::dim );

  // residual connection back into x
  ops::accum( this->state_.x, this->state_.xb2, Config::dim, curr_conc_lvl );

  // ffn rmsnorm
  ops::rmsnorm(
    this->state_.xb, this->state_.x, this->state_.xb2, layer_weights.rms_ffn_weight, Config::dim, curr_conc_lvl );

  // now for ffn in we have: self.w2(F.silu(self.w1(x)) * self.w3(x))
  // first calculate self.w1(x) and self.w3(x)
  ops::matmul( this->state_.hb, this->state_.xb, layer_weights.w1, curr_conc_lvl, Config::dim, Config::hidden_dim );
  ops::matmul( this->state_.hb2, this->state_.xb, layer_weights.w3, curr_conc_lvl, Config::dim, Config::hidden_dim );

  ops::silu( this->state_.hb, this->state_.hb2, Config::hidden_dim, curr_conc_lvl );

  // final matmul to get the output of the ffn
  ops::matmul( this->state_.xb, this->state_.hb, layer_weights.w2, curr_conc_lvl, Config::hidden_dim, Config::dim );

  // residual connection
  ops::accum( this->state_.x, this->state_.xb, Config::dim, curr_conc_lvl );
}

template<typename Config, typename DType>
void Llama2<Config, DType>::pass_end()
{
  // final rmsnorm
  ops::rmsnorm( this->state_.x,
                this->state_.x,
                this->state_.xb2,
                this->base_weights_.rms_final_weight,
                Config::dim,
                this->state_.curr_concurrency_size );

  // classifier into logits
  ops::matmul( this->state_.logits,
               this->state_.x,
               this->base_weights_.wcls,
               this->state_.curr_concurrency_size,
               Config::dim,
               Config::vocab_size );
}

template<typename Config, typename DType>
void extract_batch_token( RunState<Config, DType>& state, const std::vector<float>& temp )
{
  ops::soft_sample( state.logits, temp, state.rng_state, Config::vocab_size, temp.size() );
  ops::argmax( &( state.argmax_pos[0] ), state.logits, state.x, Config::vocab_size, temp.size() );
}

template<typename Config, typename DType>
std::vector<InferenceState> Llama2<Config, DType>::forward( std::vector<InferenceState>&& inference_states,
                                                            const std::vector<std::shared_ptr<ContextType>>& contexts )
{
  this->assert_safe_forward( inference_states, contexts );

  for ( size_t i = 0; i < inference_states.size(); i++ ) {
    this->state_.batch_token_positions[i] = inference_states[i].token_pos();
  }

  this->state_.curr_concurrency_size = inference_states.size();
  const uint32_t next_layer_batch = inference_states[0].next_layer();

  if ( next_layer_batch == 0 ) {
<<<<<<< HEAD
    vector<uint32_t> token_vector;
=======
    std::vector<uint32_t> token_vector;
>>>>>>> d6254ad7
    for ( size_t i = 0; i < inference_states.size(); i++ ) {
      token_vector.push_back( inference_states[i].token() );
    }
    pass_begin( token_vector );
  } else {
    for ( size_t i = 0; i < inference_states.size(); i++ )
      // load the activations
      ops::CHECK_CUDA( cudaMemcpyAsync( this->state_.x + i * Config::dim,
                                        inference_states[i].activations().data(),
                                        Config::dim * sizeof( DType ),
                                        cudaMemcpyHostToDevice ) );
  }

<<<<<<< HEAD
  for ( int layer_num = next_layer_batch; layer_num <= this->config_.end_layer_num; layer_num++ ) {
=======
  for ( auto layer_num = next_layer_batch; layer_num <= this->settings_.end_layer_num; layer_num++ ) {
>>>>>>> d6254ad7
    for ( size_t i = 0; i < inference_states.size(); i++ ) {
      this->state_.batch_context_pointers[i] = contexts[i]->key( this->settings_, layer_num, 0 );
    }
    pre_attention_ops( layer_num );
    attention_ops();
    post_attention_ops( layer_num );
  }

  std::vector<InferenceState> output_states;

  if ( this->settings_.end_layer_num == Config::n_layers - 1 ) {
    pass_end();

    std::vector<float> batch_temps;
    for ( size_t i = 0; i < inference_states.size(); i++ )
      batch_temps.push_back( inference_states[i].temperature() );

    extract_batch_token( this->state_, batch_temps );

    for ( size_t i = 0; i < inference_states.size(); i++ ) {
      inference_states[i].set_token( this->state_.argmax_pos[i] );
      inference_states[i].set_token_pos( inference_states[i].token_pos() + 1 );
      inference_states[i].set_next_layer( 0 );
      inference_states[i].set_activations( {} );
      output_states.push_back( std::move( inference_states[i] ) );
    }

    return output_states;
  }

  for ( size_t i = 0; i < inference_states.size(); i++ ) {
    DataBuffer activations { Config::dim * sizeof( DType ) };

    ops::CHECK_CUDA( cudaMemcpy(
      activations.data(), this->state_.x + i * Config::dim, Config::dim * sizeof( DType ), cudaMemcpyDeviceToHost ) );

    inference_states[i].set_next_layer( this->settings_.end_layer_num + 1 );
    inference_states[i].set_activations( std::move( activations ) );
    output_states.push_back( std::move( inference_states[i] ) );
  }

  return output_states;
}

<<<<<<< HEAD
template<typename DType>
vector<InferenceState> Llama2<DType>::pre_attention_forward( vector<InferenceState>&& inference_states,
                                                             const vector<shared_ptr<ContextType>>& contexts )
{
  this->assert_safe_pre_attention( inference_states, contexts );
  const uint32_t next_layer_batch = inference_states[0].next_layer();

  this->state_.curr_concurrency_size = inference_states.size();

  if ( inference_states[0].next_layer() == 0 ) {
    vector<uint32_t> token_vector;
    for ( size_t i = 0; i < inference_states.size(); i++ ) {
      token_vector.push_back( inference_states[i].token() );
    }
    pass_begin( token_vector );
  } else {
    for ( size_t i = 0; i < inference_states.size(); i++ )
      // load the activations
      ops::CHECK_CUDA( cudaMemcpyAsync( this->state_.x + i * this->config_.dim,
                                        inference_states[i].activations().ptr.get(),
                                        this->config_.dim * sizeof( DType ),
                                        cudaMemcpyHostToDevice ) );
  }

  for ( size_t i = 0; i < inference_states.size(); i++ ) {
    this->state_.batch_token_positions[i] = inference_states[i].token_pos();
    this->state_.batch_context_pointers[i] = contexts[i]->key( this->config_, inference_states[i].next_layer(), 0 );
  }

  pre_attention_ops( next_layer_batch );

  vector<InferenceState> output_states;

  for ( size_t i = 0; i < inference_states.size(); i++ ) {
    DataBuffer activations {
      is_same_v<DType, float> ? SerializedDataType::Type::Float32 : SerializedDataType::Type::Float16,
      make_unique<uint8_t[]>( ( this->config_.dim + 2 * this->config_.kv_dim ) * sizeof( DType ) ),
      this->config_.dim + 2 * this->config_.kv_dim
    };

    ops::CHECK_CUDA( cudaMemcpy( activations.ptr.get(),
                                 this->state_.q + i * this->config_.dim,
                                 this->config_.dim * sizeof( DType ),
                                 cudaMemcpyDeviceToHost ) );
    if ( contexts[i]->empty() ) {
      ops::CHECK_CUDA( cudaMemcpy( activations.ptr.get() + this->config_.dim * sizeof( DType ),
                                   this->state_.k + i * this->config_.kv_dim,
                                   this->config_.kv_dim * sizeof( DType ),
                                   cudaMemcpyDeviceToHost ) );
      ops::CHECK_CUDA(
        cudaMemcpy( activations.ptr.get() + ( this->config_.dim + this->config_.kv_dim ) * sizeof( DType ),
                    this->state_.v + i * this->config_.kv_dim,
                    this->config_.kv_dim * sizeof( DType ),
                    cudaMemcpyDeviceToHost ) );
    }

    output_states.push_back( move( inference_states[i] ) );
    auto& item = output_states.back();
    item.set_next_stage( InferenceState::Stage::Attention );
    item.set_next_layer( this->config_.end_layer_num + 1 );
    item.set_activations( move( activations ) );
  }

  return output_states;
}

template<typename DType>
vector<InferenceState> Llama2<DType>::attention_forward( vector<InferenceState>&& inference_states,
                                                         const vector<shared_ptr<ContextType>>& contexts )
{
  this->assert_safe_attention( inference_states, contexts );

  this->state_.curr_concurrency_size = inference_states.size();

  for ( size_t i = 0; i < inference_states.size(); i++ ) {
    this->state_.batch_token_positions[i] = inference_states[i].token_pos();
    this->state_.batch_context_pointers[i] = contexts[i]->key( this->config_, inference_states[i].next_layer(), 0 );
    // load the activations

    switch ( inference_states[i].activations().dtype.dtype ) {
      case SerializedDataType::Type::Float16:
        // Q should go to run state
        ops::cvt_and_copy_to_cuda( this->state_.q + i * this->config_.dim,
                                   reinterpret_cast<__half*>( inference_states[i].activations().ptr.get() ),
                                   this->config_.dim );
        // if KV is not already in context, put it there
        if ( inference_states[i].activations().len > this->config_.dim ) {
          ops::cvt_and_copy_to_cuda(
            contexts[i]->key( this->config_, inference_states[i].next_layer(), inference_states[i].token_pos() ),
            reinterpret_cast<__half*>( inference_states[i].activations().ptr.get()
                                       + this->config_.dim * sizeof( DType ) ),
            this->config_.kv_dim * 2 );
        }
        break;
      case SerializedDataType::Type::Float32:
        // Q should go to run state
        ops::cvt_and_copy_to_cuda( this->state_.q + i * this->config_.dim,
                                   reinterpret_cast<float*>( inference_states[i].activations().ptr.get() ),
                                   this->config_.dim );
        // if KV is not already in context, put it there
        if ( inference_states[i].activations().len > this->config_.dim ) {
          ops::cvt_and_copy_to_cuda(
            contexts[i]->key( this->config_, inference_states[i].next_layer(), inference_states[i].token_pos() ),
            reinterpret_cast<float*>( inference_states[i].activations().ptr.get()
                                      + this->config_.dim * sizeof( DType ) ),
            this->config_.kv_dim * 2 );
        }
        break;
      default:
        throw runtime_error( "invalid dtype" );
    }
  }

  attention_ops();

  vector<InferenceState> output_states;

  for ( size_t i = 0; i < inference_states.size(); i++ ) {
    DataBuffer activations { inference_states[i].activations().dtype.dtype,
                             make_unique<uint8_t[]>( this->config_.dim
                                                     * inference_states[i].activations().dtype.size() ),
                             this->config_.dim };

    switch ( activations.dtype.dtype ) {
      case SerializedDataType::Type::Float16:
        ops::cvt_and_copy_from_cuda( reinterpret_cast<__half*>( activations.ptr.get() ),
                                     this->state_.xb + i * this->config_.dim,
                                     this->config_.dim );
        break;
      case SerializedDataType::Type::Float32:
        ops::cvt_and_copy_from_cuda( reinterpret_cast<float*>( activations.ptr.get() ),
                                     this->state_.xb + i * this->config_.dim,
                                     this->config_.dim );
        break;
      default:
        throw runtime_error( "invalid dtype" );
    }

    output_states.push_back( move( inference_states[i] ) );
    auto& item = output_states.back();
    item.set_next_stage( InferenceState::Stage::PostAttention );
    item.set_next_layer( this->config_.end_layer_num + 1 );
    item.set_activations( move( activations ) );
  }

  return output_states;
}

template<typename DType>
vector<InferenceState> Llama2<DType>::post_attention_forward( vector<InferenceState>&& inference_states )
{
  this->assert_safe_post_attention( inference_states );
  const uint32_t next_layer_batch = inference_states[0].next_layer();

  this->state_.curr_concurrency_size = inference_states.size();

  for ( size_t i = 0; i < inference_states.size(); i++ )
    // load the activations
    ops::CHECK_CUDA( cudaMemcpy( this->state_.xb + i * this->config_.dim,
                                 inference_states[i].activations().ptr.get(),
                                 this->config_.dim * sizeof( DType ),
                                 cudaMemcpyHostToDevice ) );

  post_attention_ops( next_layer_batch );

  vector<InferenceState> output_states;

  if ( next_layer_batch + 1 == this->config_.n_layers - 1 ) {
    pass_end();

    vector<float> batch_temps;
    for ( size_t i = 0; i < inference_states.size(); i++ )
      batch_temps.push_back( inference_states[i].temperature() );

    extract_batch_token( this->state_, this->config_, batch_temps );

    for ( size_t i = 0; i < inference_states.size(); i++ ) {
      output_states.push_back( move( inference_states[i] ) );
      auto& item = output_states.back();
      item.set_token( this->state_.argmax_pos[i] );
      item.set_token_pos( item.token_pos() + 1 );
      item.set_next_stage( InferenceState::Stage::PreAttention );
      item.set_next_layer( 0 );
      item.set_activations( {} );
    }

    return output_states;
  }

  for ( size_t i = 0; i < inference_states.size(); i++ ) {
    DataBuffer activations { is_same_v<DType, float> ? SerializedDataType::Type::Float32
                                                     : SerializedDataType::Type::Float16,
                             make_unique<uint8_t[]>( this->config_.dim * sizeof( DType ) ),
                             this->config_.dim };

    ops::CHECK_CUDA( cudaMemcpy( activations.ptr.get(),
                                 this->state_.x + i * this->config_.dim,
                                 this->config_.dim * sizeof( DType ),
                                 cudaMemcpyDeviceToHost ) );

    output_states.push_back( move( inference_states[i] ) );
    auto& item = output_states.back();
    item.set_next_stage( InferenceState::Stage::PreAttention );
    item.set_next_layer( this->config_.end_layer_num + 1 );
    item.set_activations( move( activations ) );
  }

  return output_states;
}

template<typename DType>
InferenceState Llama2<DType>::forward( InferenceState&& inference_state, shared_ptr<ContextType> context )
=======
template<typename Config, typename DType>
std::vector<InferenceState> Llama2<Config, DType>::pre_attention_forward(
  std::vector<InferenceState>&& inference_states,
  const std::vector<std::shared_ptr<ContextType>>& contexts )
>>>>>>> d6254ad7
{
  this->assert_safe_pre_attention( inference_states, contexts );
  const uint32_t next_layer_batch = inference_states[0].next_layer();

  this->state_.curr_concurrency_size = inference_states.size();

  if ( inference_states[0].next_layer() == 0 ) {
    std::vector<uint32_t> token_vector;
    for ( size_t i = 0; i < inference_states.size(); i++ ) {
      token_vector.push_back( inference_states[i].token() );
    }
    pass_begin( token_vector );
  } else {
    for ( size_t i = 0; i < inference_states.size(); i++ )
      // load the activations
      ops::CHECK_CUDA( cudaMemcpyAsync( this->state_.x + i * Config::dim,
                                        inference_states[i].activations().data(),
                                        Config::dim * sizeof( DType ),
                                        cudaMemcpyHostToDevice ) );
  }

  for ( size_t i = 0; i < inference_states.size(); i++ ) {
    this->state_.batch_token_positions[i] = inference_states[i].token_pos();
    this->state_.batch_context_pointers[i] = contexts[i]->key( this->settings_, inference_states[i].next_layer(), 0 );
  }

  pre_attention_ops( next_layer_batch );

  std::vector<InferenceState> output_states;

  for ( size_t i = 0; i < inference_states.size(); i++ ) {
    DataBuffer activations { ( Config::dim + 2 * Config::kv_dim ) * sizeof( DType ) };

    ops::CHECK_CUDA( cudaMemcpy(
      activations.data(), this->state_.q + i * Config::dim, Config::dim * sizeof( DType ), cudaMemcpyDeviceToHost ) );

    if ( contexts[i]->empty() ) {
      ops::CHECK_CUDA( cudaMemcpy( activations.data() + Config::dim * sizeof( DType ),
                                   this->state_.k + i * Config::kv_dim,
                                   Config::kv_dim * sizeof( DType ),
                                   cudaMemcpyDeviceToHost ) );

      ops::CHECK_CUDA( cudaMemcpy( activations.data() + ( Config::dim + Config::kv_dim ) * sizeof( DType ),
                                   this->state_.v + i * Config::kv_dim,
                                   Config::kv_dim * sizeof( DType ),
                                   cudaMemcpyDeviceToHost ) );
    }

    inference_states[i].set_next_stage( InferenceState::Stage::Attention );
    inference_states[i].set_next_layer( this->settings_.end_layer_num + 1 );
    inference_states[i].set_activations( std::move( activations ) );
    output_states.push_back( std::move( inference_states[i] ) );
  }

  return output_states;
}

template<typename Config, typename DType>
std::vector<InferenceState> Llama2<Config, DType>::attention_forward(
  std::vector<InferenceState>&& inference_states,
  const std::vector<std::shared_ptr<ContextType>>& contexts )
{
  this->assert_safe_attention( inference_states, contexts );

  this->state_.curr_concurrency_size = inference_states.size();

  for ( size_t i = 0; i < inference_states.size(); i++ ) {
    this->state_.batch_token_positions[i] = inference_states[i].token_pos();
    this->state_.batch_context_pointers[i] = contexts[i]->key( this->settings_, inference_states[i].next_layer(), 0 );
    // load the activations

    auto activation_data = inference_states[i].activations().data();
    auto activation_len = inference_states[i].activations().len();

    switch ( inference_states[i].dtype() ) {
      case DataType::Float16:
        // Q should go to run state
        ops::cvt_and_copy_to_cuda(
          this->state_.q + i * Config::dim, reinterpret_cast<__half*>( activation_data ), Config::dim );
        // if KV is not already in context, put it there
        if ( activation_len > Config::dim * DataTypeSize( inference_states[i].dtype() ) ) {
          ops::cvt_and_copy_to_cuda(
            contexts[i]->key( this->settings_, inference_states[i].next_layer(), inference_states[i].token_pos() ),
            reinterpret_cast<__half*>( activation_data + Config::dim * sizeof( DType ) ),
            Config::kv_dim * 2 );
        }
        break;
      case DataType::Float32:
        // Q should go to run state
        ops::cvt_and_copy_to_cuda(
          this->state_.q + i * Config::dim, reinterpret_cast<float*>( activation_data ), Config::dim );
        // if KV is not already in context, put it there
        if ( activation_len > Config::dim * DataTypeSize( inference_states[i].dtype() ) ) {
          ops::cvt_and_copy_to_cuda(
            contexts[i]->key( this->settings_, inference_states[i].next_layer(), inference_states[i].token_pos() ),
            reinterpret_cast<float*>( activation_data + Config::dim * sizeof( DType ) ),
            Config::kv_dim * 2 );
        }
        break;
      default: throw std::runtime_error( "invalid dtype" );
    }
  }

  attention_ops();

  std::vector<InferenceState> output_states;

  for ( size_t i = 0; i < inference_states.size(); i++ ) {
    DataBuffer activations { Config::dim * DataTypeSize( inference_states[i].dtype() ) };

    switch ( inference_states[i].dtype() ) {
      case DataType::Float16:
        ops::cvt_and_copy_from_cuda(
          reinterpret_cast<__half*>( activations.data() ), this->state_.xb + i * Config::dim, Config::dim );
        break;
      case DataType::Float32:
        ops::cvt_and_copy_from_cuda(
          reinterpret_cast<float*>( activations.data() ), this->state_.xb + i * Config::dim, Config::dim );
        break;
      default: throw std::runtime_error( "invalid dtype" );
    }

    inference_states[i].set_next_stage( InferenceState::Stage::PostAttention );
    inference_states[i].set_next_layer( this->settings_.end_layer_num + 1 );
    inference_states[i].set_activations( std::move( activations ) );
    output_states.push_back( std::move( inference_states[i] ) );
  }

  return output_states;
}

template<typename Config, typename DType>
std::vector<InferenceState> Llama2<Config, DType>::post_attention_forward(
  std::vector<InferenceState>&& inference_states )
{
  this->assert_safe_post_attention( inference_states );
  const uint32_t next_layer_batch = inference_states[0].next_layer();

  this->state_.curr_concurrency_size = inference_states.size();

  for ( size_t i = 0; i < inference_states.size(); i++ )
    // load the activations
    ops::CHECK_CUDA( cudaMemcpy( this->state_.xb + i * Config::dim,
                                 inference_states[i].activations().data(),
                                 Config::dim * sizeof( DType ),
                                 cudaMemcpyHostToDevice ) );

  post_attention_ops( next_layer_batch );

  std::vector<InferenceState> output_states;

  if ( next_layer_batch + 1 == Config::n_layers - 1 ) {
    pass_end();

    std::vector<float> batch_temps;
    for ( size_t i = 0; i < inference_states.size(); i++ )
      batch_temps.push_back( inference_states[i].temperature() );

    extract_batch_token( this->state_, batch_temps );

    for ( size_t i = 0; i < inference_states.size(); i++ ) {
      inference_states[i].set_token( this->state_.argmax_pos[i] );
      inference_states[i].set_token_pos( inference_states[i].token_pos() + 1 );
      inference_states[i].set_next_stage( InferenceState::Stage::PreAttention );
      inference_states[i].set_next_layer( 0 );
      inference_states[i].set_activations( {} );
      output_states.push_back( std::move( inference_states[i] ) );
    }

    return output_states;
  }

  for ( size_t i = 0; i < inference_states.size(); i++ ) {
    DataBuffer activations { Config::dim * sizeof( DType ) };

    ops::CHECK_CUDA( cudaMemcpy(
      activations.data(), this->state_.x + i * Config::dim, Config::dim * sizeof( DType ), cudaMemcpyDeviceToHost ) );

    inference_states[i].set_next_stage( InferenceState::Stage::PreAttention );
    inference_states[i].set_next_layer( this->settings_.end_layer_num + 1 );
    inference_states[i].set_activations( std::move( activations ) );
    output_states.push_back( std::move( inference_states[i] ) );
  }

  return output_states;
}

template<typename Config, typename DType>
InferenceState Llama2<Config, DType>::forward( InferenceState&& inference_state, std::shared_ptr<ContextType> context )
{
  std::vector<InferenceState> token_vector;
  token_vector.push_back( std::move( inference_state ) );
  std::vector<std::shared_ptr<ContextType>> context_vector;
  context_vector.push_back( std::move( context ) );
  return std::move( forward( std::move( token_vector ), context_vector )[0] );
}

template<typename Config, typename DType>
InferenceState Llama2<Config, DType>::pre_attention_forward( InferenceState&& inference_state,
                                                             std::shared_ptr<ContextType> context )
{
  std::vector<InferenceState> token_vector;
  token_vector.push_back( std::move( inference_state ) );
  std::vector<std::shared_ptr<ContextType>> context_vector;
  context_vector.push_back( std::move( context ) );
  return std::move( pre_attention_forward( std::move( token_vector ), context_vector )[0] );
}

template<typename Config, typename DType>
InferenceState Llama2<Config, DType>::attention_forward( InferenceState&& inference_state,
                                                         std::shared_ptr<ContextType> context )
{
  std::vector<InferenceState> token_vector;
  token_vector.push_back( std::move( inference_state ) );
  std::vector<std::shared_ptr<ContextType>> context_vector;
  context_vector.push_back( std::move( context ) );
  return std::move( attention_forward( std::move( token_vector ), context_vector )[0] );
}

<<<<<<< HEAD
template<typename DType>
InferenceState Llama2<DType>::pre_attention_forward( InferenceState&& inference_state,
                                                     std::shared_ptr<ContextType> context )
{
  vector<InferenceState> token_vector;
  token_vector.push_back( move( inference_state ) );
  vector<shared_ptr<ContextType>> context_vector;
  context_vector.push_back( move( context ) );
  return move( pre_attention_forward( move( token_vector ), context_vector )[0] );
}

template<typename DType>
InferenceState Llama2<DType>::attention_forward( InferenceState&& inference_state, shared_ptr<ContextType> context )
{
  vector<InferenceState> token_vector;
  token_vector.push_back( move( inference_state ) );
  vector<shared_ptr<ContextType>> context_vector;
  context_vector.push_back( move( context ) );
  return move( attention_forward( move( token_vector ), context_vector )[0] );
}

template<typename DType>
InferenceState Llama2<DType>::post_attention_forward( InferenceState&& inference_state )
{
  vector<InferenceState> token_vector;
  token_vector.push_back( move( inference_state ) );
  return move( post_attention_forward( move( token_vector ) )[0] );
}

template class Context<__half>;
template class Llama2<__half>;
=======
template<typename Config, typename DType>
InferenceState Llama2<Config, DType>::post_attention_forward( InferenceState&& inference_state )
{
  std::vector<InferenceState> token_vector;
  token_vector.push_back( std::move( inference_state ) );
  return std::move( post_attention_forward( std::move( token_vector ) )[0] );
}

#define INSTANTIATE_FOR_MODEL( X )                                                                                     \
  template class Context<X, float>;                                                                                    \
  template class Context<X, __half>;                                                                                   \
  template class Llama2<X, float>;                                                                                     \
  template class Llama2<X, __half>;

INSTANTIATE_FOR_MODEL( configs::Llama2_7B_Chat );
INSTANTIATE_FOR_MODEL( configs::Llama2_13B_Chat );
INSTANTIATE_FOR_MODEL( configs::Llama2_70B_Chat );
INSTANTIATE_FOR_MODEL( configs::Stories_110M );
>>>>>>> d6254ad7

} // namespace glinthawk::models::llama2::cuda<|MERGE_RESOLUTION|>--- conflicted
+++ resolved
@@ -153,17 +153,9 @@
   }
 }
 
-<<<<<<< HEAD
-template<typename DType>
-void Llama2<DType>::pre_attention_ops( const int32_t layer_num )
-{
-  const uint64_t dim = this->config_.dim;
-  const uint64_t kv_dim = this->config_.kv_dim;
-=======
 template<typename Config, typename DType>
 void Llama2<Config, DType>::pre_attention_ops( const int32_t layer_num )
 {
->>>>>>> d6254ad7
   const uint64_t curr_conc_lvl = this->state_.curr_concurrency_size;
   const auto& layer_weights = this->layer_weights_[layer_num];
 
@@ -172,45 +164,19 @@
     this->state_.xb, this->state_.x, this->state_.xb2, layer_weights.rms_att_weight, Config::dim, curr_conc_lvl );
 
   // qkv matmuls for this position
-<<<<<<< HEAD
-  ops::matmul( this->state_.q, this->state_.xb, layer_weights.wq, curr_conc_lvl, dim, dim );
-  ops::matmul( this->state_.k, this->state_.xb, layer_weights.wk, curr_conc_lvl, dim, kv_dim );
-  ops::matmul( this->state_.v, this->state_.xb, layer_weights.wv, curr_conc_lvl, dim, kv_dim );
-=======
   ops::matmul( this->state_.q, this->state_.xb, layer_weights.wq, curr_conc_lvl, Config::dim, Config::dim );
   ops::matmul( this->state_.k, this->state_.xb, layer_weights.wk, curr_conc_lvl, Config::dim, Config::kv_dim );
   ops::matmul( this->state_.v, this->state_.xb, layer_weights.wv, curr_conc_lvl, Config::dim, Config::kv_dim );
->>>>>>> d6254ad7
 
   // save key,value at each time step (pos) to our kv cache
   ops::copy_kv_cache( this->state_.batch_context_pointers,
                       this->state_.k,
                       this->state_.v,
-<<<<<<< HEAD
-                      kv_dim,
-=======
                       Config::kv_dim,
->>>>>>> d6254ad7
                       curr_conc_lvl,
                       this->state_.batch_token_positions );
 }
 
-<<<<<<< HEAD
-template<typename DType>
-void Llama2<DType>::attention_ops()
-{
-  const uint64_t kv_dim = this->config_.kv_dim;
-  const uint64_t gqa_size = this->config_.gqa_size;
-  const uint64_t head_size = this->config_.head_size;
-  const uint64_t n_heads = this->config_.n_heads;
-  const uint64_t n_kv_heads = this->config_.n_kv_heads;
-  const uint64_t seq_len = this->config_.seq_len;
-  const uint64_t curr_conc_lvl = this->state_.curr_concurrency_size;
-
-  ops::apply_rope( head_size,
-                   n_kv_heads,
-                   gqa_size,
-=======
 template<typename Config, typename DType>
 void Llama2<Config, DType>::attention_ops()
 {
@@ -219,7 +185,6 @@
   ops::apply_rope( Config::head_size,
                    Config::n_kv_heads,
                    Config::gqa_size,
->>>>>>> d6254ad7
                    curr_conc_lvl,
                    this->state_.batch_token_positions,
                    this->base_weights_.freq_cis_real,
@@ -258,17 +223,9 @@
   // </multihead attention>
 }
 
-<<<<<<< HEAD
-template<typename DType>
-void Llama2<DType>::post_attention_ops( const int32_t layer_num )
-{
-  const uint64_t dim = this->config_.dim;
-  const uint64_t hidden_dim = this->config_.hidden_dim;
-=======
 template<typename Config, typename DType>
 void Llama2<Config, DType>::post_attention_ops( const int32_t layer_num )
 {
->>>>>>> d6254ad7
   const uint64_t curr_conc_lvl = this->state_.curr_concurrency_size;
 
   const auto& layer_weights = this->layer_weights_[layer_num];
@@ -338,11 +295,7 @@
   const uint32_t next_layer_batch = inference_states[0].next_layer();
 
   if ( next_layer_batch == 0 ) {
-<<<<<<< HEAD
-    vector<uint32_t> token_vector;
-=======
     std::vector<uint32_t> token_vector;
->>>>>>> d6254ad7
     for ( size_t i = 0; i < inference_states.size(); i++ ) {
       token_vector.push_back( inference_states[i].token() );
     }
@@ -356,11 +309,7 @@
                                         cudaMemcpyHostToDevice ) );
   }
 
-<<<<<<< HEAD
-  for ( int layer_num = next_layer_batch; layer_num <= this->config_.end_layer_num; layer_num++ ) {
-=======
   for ( auto layer_num = next_layer_batch; layer_num <= this->settings_.end_layer_num; layer_num++ ) {
->>>>>>> d6254ad7
     for ( size_t i = 0; i < inference_states.size(); i++ ) {
       this->state_.batch_context_pointers[i] = contexts[i]->key( this->settings_, layer_num, 0 );
     }
@@ -405,225 +354,10 @@
   return output_states;
 }
 
-<<<<<<< HEAD
-template<typename DType>
-vector<InferenceState> Llama2<DType>::pre_attention_forward( vector<InferenceState>&& inference_states,
-                                                             const vector<shared_ptr<ContextType>>& contexts )
-{
-  this->assert_safe_pre_attention( inference_states, contexts );
-  const uint32_t next_layer_batch = inference_states[0].next_layer();
-
-  this->state_.curr_concurrency_size = inference_states.size();
-
-  if ( inference_states[0].next_layer() == 0 ) {
-    vector<uint32_t> token_vector;
-    for ( size_t i = 0; i < inference_states.size(); i++ ) {
-      token_vector.push_back( inference_states[i].token() );
-    }
-    pass_begin( token_vector );
-  } else {
-    for ( size_t i = 0; i < inference_states.size(); i++ )
-      // load the activations
-      ops::CHECK_CUDA( cudaMemcpyAsync( this->state_.x + i * this->config_.dim,
-                                        inference_states[i].activations().ptr.get(),
-                                        this->config_.dim * sizeof( DType ),
-                                        cudaMemcpyHostToDevice ) );
-  }
-
-  for ( size_t i = 0; i < inference_states.size(); i++ ) {
-    this->state_.batch_token_positions[i] = inference_states[i].token_pos();
-    this->state_.batch_context_pointers[i] = contexts[i]->key( this->config_, inference_states[i].next_layer(), 0 );
-  }
-
-  pre_attention_ops( next_layer_batch );
-
-  vector<InferenceState> output_states;
-
-  for ( size_t i = 0; i < inference_states.size(); i++ ) {
-    DataBuffer activations {
-      is_same_v<DType, float> ? SerializedDataType::Type::Float32 : SerializedDataType::Type::Float16,
-      make_unique<uint8_t[]>( ( this->config_.dim + 2 * this->config_.kv_dim ) * sizeof( DType ) ),
-      this->config_.dim + 2 * this->config_.kv_dim
-    };
-
-    ops::CHECK_CUDA( cudaMemcpy( activations.ptr.get(),
-                                 this->state_.q + i * this->config_.dim,
-                                 this->config_.dim * sizeof( DType ),
-                                 cudaMemcpyDeviceToHost ) );
-    if ( contexts[i]->empty() ) {
-      ops::CHECK_CUDA( cudaMemcpy( activations.ptr.get() + this->config_.dim * sizeof( DType ),
-                                   this->state_.k + i * this->config_.kv_dim,
-                                   this->config_.kv_dim * sizeof( DType ),
-                                   cudaMemcpyDeviceToHost ) );
-      ops::CHECK_CUDA(
-        cudaMemcpy( activations.ptr.get() + ( this->config_.dim + this->config_.kv_dim ) * sizeof( DType ),
-                    this->state_.v + i * this->config_.kv_dim,
-                    this->config_.kv_dim * sizeof( DType ),
-                    cudaMemcpyDeviceToHost ) );
-    }
-
-    output_states.push_back( move( inference_states[i] ) );
-    auto& item = output_states.back();
-    item.set_next_stage( InferenceState::Stage::Attention );
-    item.set_next_layer( this->config_.end_layer_num + 1 );
-    item.set_activations( move( activations ) );
-  }
-
-  return output_states;
-}
-
-template<typename DType>
-vector<InferenceState> Llama2<DType>::attention_forward( vector<InferenceState>&& inference_states,
-                                                         const vector<shared_ptr<ContextType>>& contexts )
-{
-  this->assert_safe_attention( inference_states, contexts );
-
-  this->state_.curr_concurrency_size = inference_states.size();
-
-  for ( size_t i = 0; i < inference_states.size(); i++ ) {
-    this->state_.batch_token_positions[i] = inference_states[i].token_pos();
-    this->state_.batch_context_pointers[i] = contexts[i]->key( this->config_, inference_states[i].next_layer(), 0 );
-    // load the activations
-
-    switch ( inference_states[i].activations().dtype.dtype ) {
-      case SerializedDataType::Type::Float16:
-        // Q should go to run state
-        ops::cvt_and_copy_to_cuda( this->state_.q + i * this->config_.dim,
-                                   reinterpret_cast<__half*>( inference_states[i].activations().ptr.get() ),
-                                   this->config_.dim );
-        // if KV is not already in context, put it there
-        if ( inference_states[i].activations().len > this->config_.dim ) {
-          ops::cvt_and_copy_to_cuda(
-            contexts[i]->key( this->config_, inference_states[i].next_layer(), inference_states[i].token_pos() ),
-            reinterpret_cast<__half*>( inference_states[i].activations().ptr.get()
-                                       + this->config_.dim * sizeof( DType ) ),
-            this->config_.kv_dim * 2 );
-        }
-        break;
-      case SerializedDataType::Type::Float32:
-        // Q should go to run state
-        ops::cvt_and_copy_to_cuda( this->state_.q + i * this->config_.dim,
-                                   reinterpret_cast<float*>( inference_states[i].activations().ptr.get() ),
-                                   this->config_.dim );
-        // if KV is not already in context, put it there
-        if ( inference_states[i].activations().len > this->config_.dim ) {
-          ops::cvt_and_copy_to_cuda(
-            contexts[i]->key( this->config_, inference_states[i].next_layer(), inference_states[i].token_pos() ),
-            reinterpret_cast<float*>( inference_states[i].activations().ptr.get()
-                                      + this->config_.dim * sizeof( DType ) ),
-            this->config_.kv_dim * 2 );
-        }
-        break;
-      default:
-        throw runtime_error( "invalid dtype" );
-    }
-  }
-
-  attention_ops();
-
-  vector<InferenceState> output_states;
-
-  for ( size_t i = 0; i < inference_states.size(); i++ ) {
-    DataBuffer activations { inference_states[i].activations().dtype.dtype,
-                             make_unique<uint8_t[]>( this->config_.dim
-                                                     * inference_states[i].activations().dtype.size() ),
-                             this->config_.dim };
-
-    switch ( activations.dtype.dtype ) {
-      case SerializedDataType::Type::Float16:
-        ops::cvt_and_copy_from_cuda( reinterpret_cast<__half*>( activations.ptr.get() ),
-                                     this->state_.xb + i * this->config_.dim,
-                                     this->config_.dim );
-        break;
-      case SerializedDataType::Type::Float32:
-        ops::cvt_and_copy_from_cuda( reinterpret_cast<float*>( activations.ptr.get() ),
-                                     this->state_.xb + i * this->config_.dim,
-                                     this->config_.dim );
-        break;
-      default:
-        throw runtime_error( "invalid dtype" );
-    }
-
-    output_states.push_back( move( inference_states[i] ) );
-    auto& item = output_states.back();
-    item.set_next_stage( InferenceState::Stage::PostAttention );
-    item.set_next_layer( this->config_.end_layer_num + 1 );
-    item.set_activations( move( activations ) );
-  }
-
-  return output_states;
-}
-
-template<typename DType>
-vector<InferenceState> Llama2<DType>::post_attention_forward( vector<InferenceState>&& inference_states )
-{
-  this->assert_safe_post_attention( inference_states );
-  const uint32_t next_layer_batch = inference_states[0].next_layer();
-
-  this->state_.curr_concurrency_size = inference_states.size();
-
-  for ( size_t i = 0; i < inference_states.size(); i++ )
-    // load the activations
-    ops::CHECK_CUDA( cudaMemcpy( this->state_.xb + i * this->config_.dim,
-                                 inference_states[i].activations().ptr.get(),
-                                 this->config_.dim * sizeof( DType ),
-                                 cudaMemcpyHostToDevice ) );
-
-  post_attention_ops( next_layer_batch );
-
-  vector<InferenceState> output_states;
-
-  if ( next_layer_batch + 1 == this->config_.n_layers - 1 ) {
-    pass_end();
-
-    vector<float> batch_temps;
-    for ( size_t i = 0; i < inference_states.size(); i++ )
-      batch_temps.push_back( inference_states[i].temperature() );
-
-    extract_batch_token( this->state_, this->config_, batch_temps );
-
-    for ( size_t i = 0; i < inference_states.size(); i++ ) {
-      output_states.push_back( move( inference_states[i] ) );
-      auto& item = output_states.back();
-      item.set_token( this->state_.argmax_pos[i] );
-      item.set_token_pos( item.token_pos() + 1 );
-      item.set_next_stage( InferenceState::Stage::PreAttention );
-      item.set_next_layer( 0 );
-      item.set_activations( {} );
-    }
-
-    return output_states;
-  }
-
-  for ( size_t i = 0; i < inference_states.size(); i++ ) {
-    DataBuffer activations { is_same_v<DType, float> ? SerializedDataType::Type::Float32
-                                                     : SerializedDataType::Type::Float16,
-                             make_unique<uint8_t[]>( this->config_.dim * sizeof( DType ) ),
-                             this->config_.dim };
-
-    ops::CHECK_CUDA( cudaMemcpy( activations.ptr.get(),
-                                 this->state_.x + i * this->config_.dim,
-                                 this->config_.dim * sizeof( DType ),
-                                 cudaMemcpyDeviceToHost ) );
-
-    output_states.push_back( move( inference_states[i] ) );
-    auto& item = output_states.back();
-    item.set_next_stage( InferenceState::Stage::PreAttention );
-    item.set_next_layer( this->config_.end_layer_num + 1 );
-    item.set_activations( move( activations ) );
-  }
-
-  return output_states;
-}
-
-template<typename DType>
-InferenceState Llama2<DType>::forward( InferenceState&& inference_state, shared_ptr<ContextType> context )
-=======
 template<typename Config, typename DType>
 std::vector<InferenceState> Llama2<Config, DType>::pre_attention_forward(
   std::vector<InferenceState>&& inference_states,
   const std::vector<std::shared_ptr<ContextType>>& contexts )
->>>>>>> d6254ad7
 {
   this->assert_safe_pre_attention( inference_states, contexts );
   const uint32_t next_layer_batch = inference_states[0].next_layer();
@@ -843,39 +577,6 @@
   return std::move( attention_forward( std::move( token_vector ), context_vector )[0] );
 }
 
-<<<<<<< HEAD
-template<typename DType>
-InferenceState Llama2<DType>::pre_attention_forward( InferenceState&& inference_state,
-                                                     std::shared_ptr<ContextType> context )
-{
-  vector<InferenceState> token_vector;
-  token_vector.push_back( move( inference_state ) );
-  vector<shared_ptr<ContextType>> context_vector;
-  context_vector.push_back( move( context ) );
-  return move( pre_attention_forward( move( token_vector ), context_vector )[0] );
-}
-
-template<typename DType>
-InferenceState Llama2<DType>::attention_forward( InferenceState&& inference_state, shared_ptr<ContextType> context )
-{
-  vector<InferenceState> token_vector;
-  token_vector.push_back( move( inference_state ) );
-  vector<shared_ptr<ContextType>> context_vector;
-  context_vector.push_back( move( context ) );
-  return move( attention_forward( move( token_vector ), context_vector )[0] );
-}
-
-template<typename DType>
-InferenceState Llama2<DType>::post_attention_forward( InferenceState&& inference_state )
-{
-  vector<InferenceState> token_vector;
-  token_vector.push_back( move( inference_state ) );
-  return move( post_attention_forward( move( token_vector ) )[0] );
-}
-
-template class Context<__half>;
-template class Llama2<__half>;
-=======
 template<typename Config, typename DType>
 InferenceState Llama2<Config, DType>::post_attention_forward( InferenceState&& inference_state )
 {
@@ -894,6 +595,5 @@
 INSTANTIATE_FOR_MODEL( configs::Llama2_13B_Chat );
 INSTANTIATE_FOR_MODEL( configs::Llama2_70B_Chat );
 INSTANTIATE_FOR_MODEL( configs::Stories_110M );
->>>>>>> d6254ad7
 
 } // namespace glinthawk::models::llama2::cuda