--- conflicted
+++ resolved
@@ -404,6 +404,7 @@
   const uint32_t next_layer_batch = states.next_layer();
 
   for ( size_t i = 0; i < contexts.size(); i++ ) {
+    // TODO: Make sure empty contexts do not clash with DynamicContext
     CHECK( contexts[i]->prepare( next_layer_batch, states.token_pos( i ) + 1 ) );
 
     this->scratchpad_.batch_token_positions[i] = states.token_pos( i );
@@ -449,24 +450,15 @@
     states.set_next_stage( InferenceStage::PreAttention );
 
     for ( size_t i = 0; i < states.batch_size(); i++ ) {
-<<<<<<< HEAD
       if ( states.active( i ) ) {
         states.set_token( i, this->scratchpad_.argmax_pos[i] );
         states.set_token_pos( i, states.token_pos( i ) + 1 );
 
-        if ( states.token( i ) == TOKEN_EOS or states.token_pos( i ) >= Config::seq_len ) {
+        if ( states.token( i ) == Config::token_eos or states.token( i ) == Config::token_eot
+           or states.token_pos( i ) >= Config::seq_len ) {
           // Discarding the prompt entry is left to the caller, we just set the finished flag here
           states.set_finished( i );
         }
-=======
-      states.set_token( i, this->scratchpad_.argmax_pos[i] );
-      states.set_token_pos( i, states.token_pos( i ) + 1 );
-
-      if ( states.token( i ) == Config::token_eos or states.token( i ) == Config::token_eot
-           or states.token_pos( i ) >= Config::seq_len ) {
-        // Discarding the prompt entry is left to the caller, we just set the finished flag here
-        states.set_finished( i );
->>>>>>> 2bd7f960
       }
     }
   } else {
@@ -498,6 +490,7 @@
   for ( size_t layer_num = states.next_layer(); layer_num <= this->instance_config_.end_layer_num; layer_num++ ) {
     for ( size_t i = 0; i < contexts.size(); i++ ) {
       // make sure the context is allocated
+      // TODO: Make sure empty contexts do not clash with DynamicContext
       CHECK( contexts[i]->prepare( layer_num, states.token_pos( i ) + 1 ) );
 
       this->scratchpad_.batch_layer_contexts[i] = contexts[i]->layer( layer_num );
@@ -562,6 +555,7 @@
   this->scratchpad_.curr_concurrency_size = states.batch_size();
 
   for ( size_t i = 0; i < states.batch_size(); i++ ) {
+    // TODO: Make sure empty contexts do not clash with DynamicContext
     CHECK( contexts[i]->prepare( states.next_layer(), states.token_pos( i ) ) );
 
     this->scratchpad_.batch_token_positions[i] = states.token_pos( i );
@@ -599,33 +593,12 @@
 
   if ( states.has_kvs() ) {
     for ( size_t i = 0; i < states.batch_size(); i++ ) {
-<<<<<<< HEAD
       if ( states.active( i ) ) {
         switch ( states.dtype() ) {
           case DataType::Float16:
             ops_.template convert_and_copy(
               contexts[i]->layer( states.next_layer() ).token( states.token_pos( i ) ).key(),
-              reinterpret_cast<LlamaOperations::Float16*>( states.kv( i ).data() ),
-              Config::kv_dim * 2,
-              CopyType::HostToDevice );
-            break;
-
-          case DataType::Float32:
-            ops_.template convert_and_copy(
-              contexts[i]->layer( states.next_layer() ).token( states.token_pos( i ) ).key(),
-              reinterpret_cast<LlamaOperations::Float32*>( states.kv( i ).data() ),
-              Config::kv_dim * 2,
-              CopyType::HostToDevice );
-            break;
-
-          default: LOG( FATAL ) << "invalid dtype";
-        }
-=======
-      switch ( states.dtype() ) {
-        case DataType::Float16:
-          ops_.template convert_and_copy(
-            contexts[i]->layer( states.next_layer() ).token( states.token_pos( i ) ).key(),
-            reinterpret_cast<glinthawk::float16_t*>( states.kv( i ).data() ),
+              reinterpret_cast<glinthawk::float16_t*>( states.kv( i ).data() ),
             Config::kv_dim * 2,
             CopyType::HostToDevice );
           break;
@@ -634,20 +607,20 @@
           ops_.template convert_and_copy(
             contexts[i]->layer( states.next_layer() ).token( states.token_pos( i ) ).key(),
             reinterpret_cast<glinthawk::bfloat16_t*>( states.kv( i ).data() ),
-            Config::kv_dim * 2,
-            CopyType::HostToDevice );
-          break;
-
-        case DataType::Float32:
-          ops_.template convert_and_copy(
-            contexts[i]->layer( states.next_layer() ).token( states.token_pos( i ) ).key(),
-            reinterpret_cast<glinthawk::float32_t*>( states.kv( i ).data() ),
-            Config::kv_dim * 2,
-            CopyType::HostToDevice );
-          break;
-
-        default: LOG( FATAL ) << "invalid dtype";
->>>>>>> 2bd7f960
+              Config::kv_dim * 2,
+              CopyType::HostToDevice );
+            break;
+
+          case DataType::Float32:
+            ops_.template convert_and_copy(
+              contexts[i]->layer( states.next_layer() ).token( states.token_pos( i ) ).key(),
+              reinterpret_cast<glinthawk::float32_t*>( states.kv( i ).data() ),
+              Config::kv_dim * 2,
+              CopyType::HostToDevice );
+            break;
+
+          default: LOG( FATAL ) << "invalid dtype";
+        }
       }
     }
   }
